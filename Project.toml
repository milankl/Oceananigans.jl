name = "Oceananigans"
uuid = "9e8cae18-63c1-5223-a75c-80ca9d6e9a09"
version = "0.25.2"

[deps]
Adapt = "79e6a3ab-5dfb-504d-930d-738a2a938a0e"
CUDAapi = "3895d2a7-ec45-59b8-82bb-cfc6a382f9b3"
CUDAdrv = "c5f51814-7f29-56b8-a69c-e4d8f6be1fde"
CUDAnative = "be33ccc6-a3ff-5ff2-a52e-74243cff1e17"
CuArrays = "3a865a2d-5b23-5a0f-bc46-62713ec82fae"
Dates = "ade2ca70-3891-5945-98fb-dc099432e06a"
FFTW = "7a1cc6ca-52ef-59f5-83cd-3a7055c09341"
GPUifyLoops = "ba82f77b-6841-5d2e-bd9f-4daf811aec27"
JLD2 = "033835bb-8acc-5ee8-8aae-3f567f8a3819"
LinearAlgebra = "37e2e46d-f89d-539d-b4ee-838fcccc9c8e"
Logging = "56ddb016-857b-54e1-b83d-db4d58db5568"
NCDatasets = "85f8d34a-cbdd-5861-8df4-14fed0d494ab"
OffsetArrays = "6fe1bfb0-de20-5000-8ca7-80f57d26f881"
OrderedCollections = "bac558e1-5e72-5ebc-8fee-abe8a469f55d"
Printf = "de0858da-6303-5e67-8744-51eddeeeb8d7"
Random = "9a3f8284-a2c9-5f02-9a11-845980a1fd5c"
Statistics = "10745b16-79ce-11e8-11f9-7d13ad32a3b2"
Test = "8dfed614-e22c-5e08-85e1-65c5234f0b40"

[compat]
Adapt = "^1"
<<<<<<< HEAD
CUDAapi = "^1.1, ^2, 4.0"
CUDAdrv = "^3.1, ^5"
=======
CUDAapi = "^1.1, ^2"
CUDAdrv = "^3.1, ^5, 6.0"
>>>>>>> 3975f448
CUDAnative = "^2.3"
CuArrays = "^1.2"
FFTW = "^1"
GPUifyLoops = "^0.2.8, ^1"
JLD2 = "^0.1.2, ^1"
NCDatasets = "^0, ^1"
OffsetArrays = "^0.11.1, ^1"
OrderedCollections = "^1.1"
julia = "^1.3"

[extras]
Plots = "91a5bcdd-55d7-5caf-9e0b-520d859cae80"
Test = "8dfed614-e22c-5e08-85e1-65c5234f0b40"
TimesDates = "bdfc003b-8df8-5c39-adcd-3a9087f5df4a"

[targets]
test = ["Test", "Plots", "TimesDates"]<|MERGE_RESOLUTION|>--- conflicted
+++ resolved
@@ -24,13 +24,8 @@
 
 [compat]
 Adapt = "^1"
-<<<<<<< HEAD
 CUDAapi = "^1.1, ^2, 4.0"
-CUDAdrv = "^3.1, ^5"
-=======
-CUDAapi = "^1.1, ^2"
 CUDAdrv = "^3.1, ^5, 6.0"
->>>>>>> 3975f448
 CUDAnative = "^2.3"
 CuArrays = "^1.2"
 FFTW = "^1"
