include("dependencies_for_runtests.jl")

using NCDatasets
using StructArrays
using Oceananigans.Architectures: arch_array

struct TestParticle{T}
    x :: T
    y :: T
    z :: T
    u :: T
    v :: T
    w :: T
    s :: T
end

function particle_tracking_simulation(; grid, particles, timestepper=:RungeKutta3, velocities=nothing)
    model = NonhydrostaticModel(; grid, timestepper, velocities, particles)
    set!(model, u=1, v=1)
    sim = Simulation(model, Δt=1e-2, stop_iteration=1)

    jld2_filepath = "test_particles.jld2"
    sim.output_writers[:particles_jld2] =
        JLD2OutputWriter(model, (; particles=model.particles),
                         filename="test_particles", schedule=IterationInterval(1), overwrite_existing=true)

    nc_filepath = "test_particles.nc"
    sim.output_writers[:particles_nc] =
        NetCDFOutputWriter(model, model.particles, filename=nc_filepath, schedule=IterationInterval(1), overwrite_existing=true) 

    sim.output_writers[:checkpointer] = Checkpointer(model, schedule=IterationInterval(1),
                                                     dir = ".", prefix = "particles_checkpoint")

    return sim, jld2_filepath, nc_filepath
end

function run_simple_particle_tracking_tests(arch, timestepper; vertically_stretched=false)
    topo = (Periodic, Periodic, Bounded)

    Nx = Ny = Nz = 5
    if vertically_stretched
        # Slightly stretched at the top
        z = [-1, -0.5, 0.0, 0.4, 0.7, 1]
    else
        z = (-1, 1)
    end

    grid = RectilinearGrid(arch; topology=topo, size=(Nx, Ny, Nz),
                           x=(-1, 1), y=(-1, 1), z)

    P = 10
<<<<<<< HEAD
    xs = arch_array(arch, 0.6*ones(P))
    ys = arch_array(arch, 0.58*ones(P))
    zs = arch_array(arch, 0.8*ones(P))
=======

    #####
    ##### Test default particle
    #####
    
    xs = arch_array(arch, zeros(P))
    ys = arch_array(arch, zeros(P))
    zs = arch_array(arch, 0.5*ones(P))
>>>>>>> 2b27c6b5

    particles = LagrangianParticles(x=xs, y=ys, z=zs)
    @test particles isa LagrangianParticles

    sim, _, _ = particle_tracking_simulation(; grid, particles, timestepper)
    model = sim.model
    run!(sim)

    # Just test we run without errors
    @test length(model.particles) == P
    @test propertynames(model.particles.properties) == (:x, :y, :z)

    #####
    ##### Test custom particle "SpeedTrackingParticle"
    #####
    
    xs = arch_array(arch, zeros(P))
    ys = arch_array(arch, zeros(P))
    zs = arch_array(arch, 0.5 * ones(P))
    us = arch_array(arch, zeros(P))
    vs = arch_array(arch, zeros(P))
    ws = arch_array(arch, zeros(P))
    ss = arch_array(arch, zeros(P))

    # Test custom constructor
    particles = StructArray{TestParticle}((xs, ys, zs, us, vs, ws, ss))

    velocities = VelocityFields(grid)
    u, v, w = velocities
    speed = Field(√(u*u + v*v + w*w))
    tracked_fields = merge(velocities, (; s=speed))

    # Test second constructor
    lagrangian_particles = LagrangianParticles(particles; tracked_fields)
    @test lagrangian_particles isa LagrangianParticles

    model = NonhydrostaticModel(grid=grid, timestepper=timestepper,
                                velocities=velocities, particles=lagrangian_particles)

    set!(model, u=1, v=1)

    sim = Simulation(model, Δt=1e-2, stop_iteration=1)

    jld2_filepath = "test_particles.jld2"
    sim.output_writers[:particles_jld2] =
        JLD2OutputWriter(model, (; particles=model.particles),
                         filename=jld2_filepath, schedule=IterationInterval(1))

    nc_filepath = "test_particles.nc"
    sim.output_writers[:particles_nc] =
        NetCDFOutputWriter(model, model.particles, filename=nc_filepath, schedule=IterationInterval(1))

    sim.output_writers[:checkpointer] = Checkpointer(model, schedule=IterationInterval(1),
                                                     dir = ".", prefix = "particles_checkpoint")

    sim, jld2_filepath, nc_filepath = particle_tracking_simulation(; grid, particles=lagrangian_particles, timestepper, velocities)    
    model = sim.model
    run!(sim)

    @test length(model.particles) == P
    @test size(model.particles) == tuple(P)
    @test propertynames(model.particles.properties) == (:x, :y, :z, :u, :v, :w, :s)

    x = convert(array_type(arch), model.particles.properties.x)
    y = convert(array_type(arch), model.particles.properties.y)
    z = convert(array_type(arch), model.particles.properties.z)
    u = convert(array_type(arch), model.particles.properties.u)
    v = convert(array_type(arch), model.particles.properties.v)
    w = convert(array_type(arch), model.particles.properties.w)
    s = convert(array_type(arch), model.particles.properties.s)

    @test size(x) == tuple(P)
    @test size(y) == tuple(P)
    @test size(z) == tuple(P)
    @test size(u) == tuple(P)
    @test size(v) == tuple(P)
    @test size(w) == tuple(P)
    @test size(s) == tuple(P)

    @test all(x .≈ -0.99)
    @test all(y .≈ 0.59)
    @test all(z .≈ 0.8)
    @test all(u .≈ 1)
    @test all(v .≈ 1)
    @test all(w .≈ 0)
    @test all(s .≈ √2)

    # Test NetCDF output is correct.
    ds = NCDataset(nc_filepath)
    x, y, z = ds["x"], ds["y"], ds["z"]
    u, v, w, s = ds["u"], ds["v"], ds["w"], ds["s"]

    @test size(x) == (P, 2)
    @test size(y) == (P, 2)
    @test size(z) == (P, 2)
    @test size(u) == (P, 2)
    @test size(v) == (P, 2)
    @test size(w) == (P, 2)
    @test size(s) == (P, 2)

    @test all(x[:, end] .≈ -0.99)
    @test all(y[:, end] .≈ 0.59)
    @test all(z[:, end] .≈ 0.8)
    @test all(u[:, end] .≈ 1)
    @test all(v[:, end] .≈ 1)
    @test all(w[:, end] .≈ 0)
    @test all(s[:, end] .≈ √2)

    close(ds)
    rm(nc_filepath)

    # Test JLD2 output is correct
    file = jldopen(jld2_filepath)
    @test haskey(file["timeseries"], "particles")
    @test haskey(file["timeseries/particles"], "0")
    @test haskey(file["timeseries/particles"], "0")

    @test size(file["timeseries/particles/1"].x) == tuple(P)
    @test size(file["timeseries/particles/1"].y) == tuple(P)
    @test size(file["timeseries/particles/1"].z) == tuple(P)
    @test size(file["timeseries/particles/1"].u) == tuple(P)
    @test size(file["timeseries/particles/1"].v) == tuple(P)
    @test size(file["timeseries/particles/1"].w) == tuple(P)
    @test size(file["timeseries/particles/1"].s) == tuple(P)

    @test all(file["timeseries/particles/1"].x .≈ -0.99)
    @test all(file["timeseries/particles/1"].y .≈ 0.59)
    @test all(file["timeseries/particles/1"].z .≈ 0.8)
    @test all(file["timeseries/particles/1"].u .≈ 1)
    @test all(file["timeseries/particles/1"].v .≈ 1)
    @test all(file["timeseries/particles/1"].w .≈ 0)
    @test all(file["timeseries/particles/1"].s .≈ √2)

    close(file)
    rm(jld2_filepath)

    # Test checkpoint of particle properties
    model.particles.properties.x .= 0
    model.particles.properties.y .= 0
    model.particles.properties.z .= 0
    model.particles.properties.u .= 0
    model.particles.properties.v .= 0
    model.particles.properties.w .= 0
    model.particles.properties.s .= 0

    set!(model, "particles_checkpoint_iteration1.jld2")

    x = convert(array_type(arch), model.particles.properties.x)
    y = convert(array_type(arch), model.particles.properties.y)
    z = convert(array_type(arch), model.particles.properties.z)
    u = convert(array_type(arch), model.particles.properties.u)
    v = convert(array_type(arch), model.particles.properties.v)
    w = convert(array_type(arch), model.particles.properties.w)
    s = convert(array_type(arch), model.particles.properties.s)

    @test model.particles.properties isa StructArray

    @test size(x) == tuple(P)
    @test size(y) == tuple(P)
    @test size(z) == tuple(P)
    @test size(u) == tuple(P)
    @test size(v) == tuple(P)
    @test size(w) == tuple(P)
    @test size(s) == tuple(P)

    @test all(x .≈ -0.99)
    @test all(y .≈ 0.59)
    @test all(z .≈ 0.8)
    @test all(u .≈ 1)
    @test all(v .≈ 1)
    @test all(w .≈ 0)
    @test all(s .≈ √2)

    return nothing
end

@testset "Lagrangian particle tracking" begin
    for arch in archs, timestepper in (:QuasiAdamsBashforth2, :RungeKutta3)
        @info "  Testing uniform grid Lagrangian particle tacking [$(typeof(arch)), $timestepper]..."
        run_simple_particle_tracking_tests(arch, timestepper; vertically_stretched=false)

        @info "  Testing stretched grid Lagrangian particle tacking [$(typeof(arch)), $timestepper]..."
        run_simple_particle_tracking_tests(arch, timestepper; vertically_stretched=true)
    end
end<|MERGE_RESOLUTION|>--- conflicted
+++ resolved
@@ -49,20 +49,12 @@
                            x=(-1, 1), y=(-1, 1), z)
 
     P = 10
-<<<<<<< HEAD
+    #####
+    ##### Test default particle
+    #####
     xs = arch_array(arch, 0.6*ones(P))
     ys = arch_array(arch, 0.58*ones(P))
     zs = arch_array(arch, 0.8*ones(P))
-=======
-
-    #####
-    ##### Test default particle
-    #####
-    
-    xs = arch_array(arch, zeros(P))
-    ys = arch_array(arch, zeros(P))
-    zs = arch_array(arch, 0.5*ones(P))
->>>>>>> 2b27c6b5
 
     particles = LagrangianParticles(x=xs, y=ys, z=zs)
     @test particles isa LagrangianParticles
