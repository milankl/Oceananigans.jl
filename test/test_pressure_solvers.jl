--- conflicted
+++ resolved
@@ -30,16 +30,8 @@
                     dependencies=Event(device(arch)))
     wait(device(arch), event)
 
-<<<<<<< HEAD
     return R, U
 end
-=======
-    ϕ   = CenterField(FT, arch, grid, pbcs)  # "pressure"
-    ∇²ϕ = CenterField(FT, arch, grid, pbcs)
-
-    # Using Δt = 1 but it doesn't matter since velocities = 0.
-    solve_for_pressure!(ϕ.data, solver, arch, grid, 1, datatuple(U))
->>>>>>> 1c5c8d78
 
 function compute_∇²!(∇²ϕ, ϕ, arch, grid)
     fill_halo_regions!(ϕ, arch)
