using Oceananigans.BoundaryConditions: ContinuousBoundaryFunction
using Oceananigans: prognostic_fields

function test_boundary_condition(arch, FT, topo, side, field_name, boundary_condition)
    grid = RectilinearGrid(arch, FT, size=(1, 1, 1), extent=(1, π, 42), topology=topo)

    boundary_condition_kwarg = (; side => boundary_condition)
    field_boundary_conditions = FieldBoundaryConditions(; boundary_condition_kwarg...)
    bcs = (; field_name => field_boundary_conditions)
<<<<<<< HEAD
    model = NonhydrostaticModel(grid=grid, boundary_conditions=bcs)
=======
    model = NonhydrostaticModel(grid=grid, architecture=arch, boundary_conditions=bcs,
                                buoyancy=SeawaterBuoyancy(), tracers=(:T, :S))
>>>>>>> 3c86d8f3

    success = try
        time_step!(model, 1e-16, euler=true)
        true
    catch err
        @warn "test_boundary_condition errored with " * sprint(showerror, err)
        false
    end

    return success
end

function test_nonhydrostatic_flux_budget(arch, name, side, topo)

    FT = Float64
    Lx = 0.3
    Ly = 0.4
    Lz = 0.5

    grid = RectilinearGrid(arch, FT,
                                  size = (1, 1, 1),
                                  x = (0, Lx),
                                  y = (0, Ly),
                                  z = (0, Lz),
                                  topology = topo)

    flux = FT(π)
    direction = side ∈ (:west, :south, :bottom) ? 1 : -1
    bc_kwarg = Dict(side => BoundaryCondition(Flux, flux * direction))
    field_bcs = FieldBoundaryConditions(; bc_kwarg...)
    model_bcs = (; name => field_bcs)

    model = NonhydrostaticModel(grid=grid, buoyancy=nothing, boundary_conditions=model_bcs,
                                closure=nothing, tracers=:c)
                                
    is_velocity_field = name ∈ (:u, :v, :w)
    field = is_velocity_field ? getproperty(model.velocities, name) : getproperty(model.tracers, name)
    set!(field, 0)

    simulation = Simulation(model, Δt = 1.0, stop_iteration = 1)
    run!(simulation)

    mean_ϕ = CUDA.@allowscalar field[1, 1, 1]

    L = side ∈ (:west, :east) ? Lx :
        side ∈ (:south, :north) ? Ly : Lz

    # budget: L * ∂<ϕ>/∂t = -Δflux = -flux / L (left) + flux / L (right)
    # therefore <ϕ> = flux * t / L
    #
    # Note \approx, because velocity budgets are off by machine precision (due to pressure solve?)
    return mean_ϕ ≈ flux * model.clock.time / L
end

function fluxes_with_diffusivity_boundary_conditions_are_correct(arch, FT)
    Lz = 1
    κ₀ = FT(exp(-3))
    bz = FT(π)
    flux = - κ₀ * bz

    grid = RectilinearGrid(arch, FT, size=(16, 16, 16), extent=(1, 1, Lz))

    buoyancy_bcs = FieldBoundaryConditions(bottom=GradientBoundaryCondition(bz))
    κₑ_bcs = FieldBoundaryConditions(grid, (Center, Center, Center), bottom=ValueBoundaryCondition(κ₀))
    model_bcs = (b=buoyancy_bcs, κₑ=(b=κₑ_bcs,))

    model = NonhydrostaticModel(
        grid=grid, tracers=:b, buoyancy=BuoyancyTracer(),
        closure=AnisotropicMinimumDissipation(), boundary_conditions=model_bcs
    )

    b₀(x, y, z) = z * bz
    set!(model, b=b₀)

    b = model.tracers.b
    mean_b₀ = mean(interior(b))

    τκ = Lz^2 / κ₀  # Diffusion time-scale
    Δt = 1e-6 * τκ  # Time step much less than diffusion time-scale
    Nt = 10         # Number of time steps

    for n in 1:Nt
        time_step!(model, Δt, euler= n==1)
    end

    # budget: Lz*∂<ϕ>/∂t = -Δflux = -top_flux/Lz (left) + bottom_flux/Lz (right)
    # therefore <ϕ> = bottom_flux * t / Lz
    #
    # Use an atol of 1e-6 so test passes with Float32 as there's a big cancellation
    # error due to buoyancy order of magnitude.
    #
    # Float32:
    # mean_b₀ = -1.5707965f0
    # mean(interior(b)) = -1.5708286f0
    # mean(interior(b)) - mean_b₀ = -3.20673f-5
    # (flux * model.clock.time) / Lz = -3.141593f-5
    #
    # Float64
    # mean_b₀ = -1.5707963267949192
    # mean(interior(b)) = -1.57082774272148
    # mean(interior(b)) - mean_b₀ = -3.141592656086267e-5
    # (flux * model.clock.time) / Lz = -3.141592653589793e-5
    
    return isapprox(mean(interior(b)) - mean_b₀, flux * model.clock.time / Lz, atol=1e-6)
end

test_boundary_conditions(C, FT, ArrayType) = (integer_bc(C, FT, ArrayType),
                                              float_bc(C, FT, ArrayType),
                                              irrational_bc(C, FT, ArrayType),
                                              array_bc(C, FT, ArrayType),
                                              simple_function_bc(C, FT, ArrayType),
                                              parameterized_function_bc(C, FT, ArrayType),
                                              field_dependent_function_bc(C, FT, ArrayType),
                                              parameterized_field_dependent_function_bc(C, FT, ArrayType),
                                              discrete_function_bc(C, FT, ArrayType),
                                              parameterized_discrete_function_bc(C, FT, ArrayType)
                                             )

@testset "Boundary condition integration tests" begin
    @info "Testing boundary condition integration into NonhydrostaticModel..."

    @testset "Boundary condition regularization" begin
        @info "  Testing boundary condition regularization in NonhydrostaticModel constructor..."

        FT = Float64
        arch = first(archs)

        # We use Periodic, Bounded, Bounded here because triply Bounded domains don't work on the GPU
        # yet.
        grid = RectilinearGrid(arch, FT, size=(1, 1, 1), extent=(1, π, 42), topology=(Periodic, Bounded, Bounded))

        u_boundary_conditions = FieldBoundaryConditions(bottom = simple_function_bc(Value),
                                                        top    = simple_function_bc(Value),
                                                        north  = simple_function_bc(Value),
                                                        south  = simple_function_bc(Value))

        v_boundary_conditions = FieldBoundaryConditions(bottom = simple_function_bc(Value),
                                                        top    = simple_function_bc(Value),
                                                        north  = simple_function_bc(Open),
                                                        south  = simple_function_bc(Open))


        w_boundary_conditions = FieldBoundaryConditions(bottom = simple_function_bc(Open),
                                                        top    = simple_function_bc(Open),
                                                        north  = simple_function_bc(Value),
                                                        south  = simple_function_bc(Value))

        T_boundary_conditions = FieldBoundaryConditions(bottom = simple_function_bc(Value),
                                                        top    = simple_function_bc(Value),
                                                        north  = simple_function_bc(Value),
                                                        south  = simple_function_bc(Value))

        boundary_conditions = (u=u_boundary_conditions,
                               v=v_boundary_conditions,
                               w=w_boundary_conditions,
                               T=T_boundary_conditions)

<<<<<<< HEAD
        model = NonhydrostaticModel(grid = grid,
                                    boundary_conditions = boundary_conditions)
=======
        model = NonhydrostaticModel(architecture = arch,
                                    grid = grid,
                                    boundary_conditions = boundary_conditions,
                                    buoyancy = SeawaterBuoyancy(),
                                    tracers = (:T, :S))
>>>>>>> 3c86d8f3

        @test location(model.velocities.u.boundary_conditions.bottom.condition) == (Face, Center, Nothing)
        @test location(model.velocities.u.boundary_conditions.top.condition)    == (Face, Center, Nothing)
        @test location(model.velocities.u.boundary_conditions.north.condition)  == (Face, Nothing, Center)
        @test location(model.velocities.u.boundary_conditions.south.condition)  == (Face, Nothing, Center)

        @test location(model.velocities.v.boundary_conditions.bottom.condition) == (Center, Face, Nothing)
        @test location(model.velocities.v.boundary_conditions.top.condition)    == (Center, Face, Nothing)
        @test location(model.velocities.v.boundary_conditions.north.condition)  == (Center, Nothing, Center)
        @test location(model.velocities.v.boundary_conditions.south.condition)  == (Center, Nothing, Center)

        @test location(model.velocities.w.boundary_conditions.bottom.condition) == (Center, Center, Nothing)
        @test location(model.velocities.w.boundary_conditions.top.condition)    == (Center, Center, Nothing)
        @test location(model.velocities.w.boundary_conditions.north.condition)  == (Center, Nothing, Face)
        @test location(model.velocities.w.boundary_conditions.south.condition)  == (Center, Nothing, Face)

        @test location(model.tracers.T.boundary_conditions.bottom.condition) == (Center, Center, Nothing)
        @test location(model.tracers.T.boundary_conditions.top.condition)    == (Center, Center, Nothing)
        @test location(model.tracers.T.boundary_conditions.north.condition)  == (Center, Nothing, Center)
        @test location(model.tracers.T.boundary_conditions.south.condition)  == (Center, Nothing, Center)
    end

    @testset "Boudnary condition time-stepping works" begin
        for arch in archs, FT in (Float64,) #float_types
            @info "  Testing that time-stepping with boundary conditions works [$(typeof(arch)), $FT]..."

            topo = arch isa CPU ? (Bounded, Bounded, Bounded) : (Periodic, Bounded, Bounded)

            for C in (Gradient, Flux, Value), boundary_condition in test_boundary_conditions(C, FT, array_type(arch))
                arch isa CPU && @test test_boundary_condition(arch, FT, topo, :east, :T, boundary_condition)

                @test test_boundary_condition(arch, FT, topo, :south, :T, boundary_condition)
                @test test_boundary_condition(arch, FT, topo, :top, :T, boundary_condition)
            end

            for boundary_condition in test_boundary_conditions(Open, FT, array_type(arch))
                 arch isa CPU && @test test_boundary_condition(arch, FT, topo, :east, :u, boundary_condition)

                @test test_boundary_condition(arch, FT, topo, :south, :v, boundary_condition)
                @test test_boundary_condition(arch, FT, topo, :top, :w, boundary_condition)
            end
        end
    end

    @testset "Budgets with Flux boundary conditions" begin
        for arch in archs
            @info "  Testing budgets with Flux boundary conditions [$(typeof(arch))]..."

            topo = (Periodic, Bounded, Bounded)
            for name in (:u, :c), side in (:north, :south, :top, :bottom)
                @info "    Testing budgets with Flux boundary conditions [$(typeof(arch)), $topo, $name, $side]..."
                @test test_nonhydrostatic_flux_budget(arch, name, side, topo)
            end

            topo = (Bounded, Periodic, Bounded)
            for name in (:v, :c), side in (:east, :west, :top, :bottom)
                @info "    Testing budgets with Flux boundary conditions [$(typeof(arch)), $topo, $name, $side]..."
                @test test_nonhydrostatic_flux_budget(arch, name, side, topo)
            end

            topo = (Bounded, Bounded, Periodic)
            for name in (:w, :c), side in (:east, :west, :north, :south)
                @info "    Testing budgets with Flux boundary conditions [$(typeof(arch)), $topo, $name, $side]..."
                @test test_nonhydrostatic_flux_budget(arch, name, side, topo)
            end
        end
    end

    @testset "Custom diffusivity boundary conditions" begin
        for arch in archs, FT in (Float64,) #float_types
            @info "  Testing flux budgets with diffusivity boundary conditions [$(typeof(arch)), $FT]..."
            @test fluxes_with_diffusivity_boundary_conditions_are_correct(arch, FT)
        end
    end
end<|MERGE_RESOLUTION|>--- conflicted
+++ resolved
@@ -7,12 +7,8 @@
     boundary_condition_kwarg = (; side => boundary_condition)
     field_boundary_conditions = FieldBoundaryConditions(; boundary_condition_kwarg...)
     bcs = (; field_name => field_boundary_conditions)
-<<<<<<< HEAD
-    model = NonhydrostaticModel(grid=grid, boundary_conditions=bcs)
-=======
-    model = NonhydrostaticModel(grid=grid, architecture=arch, boundary_conditions=bcs,
+    model = NonhydrostaticModel(grid=grid, boundary_conditions=bcs,
                                 buoyancy=SeawaterBuoyancy(), tracers=(:T, :S))
->>>>>>> 3c86d8f3
 
     success = try
         time_step!(model, 1e-16, euler=true)
@@ -170,16 +166,10 @@
                                w=w_boundary_conditions,
                                T=T_boundary_conditions)
 
-<<<<<<< HEAD
         model = NonhydrostaticModel(grid = grid,
-                                    boundary_conditions = boundary_conditions)
-=======
-        model = NonhydrostaticModel(architecture = arch,
-                                    grid = grid,
                                     boundary_conditions = boundary_conditions,
                                     buoyancy = SeawaterBuoyancy(),
                                     tracers = (:T, :S))
->>>>>>> 3c86d8f3
 
         @test location(model.velocities.u.boundary_conditions.bottom.condition) == (Face, Center, Nothing)
         @test location(model.velocities.u.boundary_conditions.top.condition)    == (Face, Center, Nothing)
