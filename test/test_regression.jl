function get_fields_from_checkpoint(filename)
    file = jldopen(filename)

    tracers = keys(file["tracers"])
    tracers = Tuple(Symbol(c) for c in tracers)

    velocity_fields = (u = file["velocities/u/data"],
                       v = file["velocities/v/data"],
                       w = file["velocities/w/data"])

    tracer_fields =
        NamedTuple{tracers}(Tuple(file["tracers/$c/data"] for c in tracers))

    current_tendency_velocity_fields = (u = file["timestepper/Gⁿ/u/data"],
                                        v = file["timestepper/Gⁿ/v/data"],
                                        w = file["timestepper/Gⁿ/w/data"])

    current_tendency_tracer_fields =
        NamedTuple{tracers}(Tuple(file["timestepper/Gⁿ/$c/data"] for c in tracers))

    previous_tendency_velocity_fields = (u = file["timestepper/G⁻/u/data"],
                                         v = file["timestepper/G⁻/v/data"],
                                         w = file["timestepper/G⁻/w/data"])

    previous_tendency_tracer_fields =
        NamedTuple{tracers}(Tuple(file["timestepper/G⁻/$c/data"] for c in tracers))

    close(file)

    solution = merge(velocity_fields, tracer_fields)
    Gⁿ = merge(current_tendency_velocity_fields, current_tendency_tracer_fields)
    G⁻ = merge(previous_tendency_velocity_fields, previous_tendency_tracer_fields)

    return solution, Gⁿ, G⁻
end

include("regression_tests/thermal_bubble_regression_test.jl")
include("regression_tests/rayleigh_benard_regression_test.jl")
include("regression_tests/ocean_large_eddy_simulation_regression_test.jl")
include("regression_tests/hydrostatic_free_turbulence_regression_test.jl")

@testset "Regression" begin
    
    for topo in [:bounded, :periodic]
        for free_surface in [:explicit, :implicit]
            run_hydrostatic_free_turbulence_regression_test(topo, free_surface, CPU(); regenerate_data=true)
        end
    end

    @info "Running regression tests..."

    for arch in archs
        for grid_type in [:regular, :vertically_unstretched]
            @testset "Thermal bubble [$(typeof(arch)), $grid_type grid]" begin
                @info "  Testing thermal bubble regression [$(typeof(arch)), $grid_type grid]"
                run_thermal_bubble_regression_test(arch, grid_type)
            end

            @testset "Rayleigh–Bénard tracer [$(typeof(arch)), $grid_type grid]]" begin
                @info "  Testing Rayleigh–Bénard tracer regression [$(typeof(arch)), $grid_type grid]"
                run_rayleigh_benard_regression_test(arch, grid_type)
            end

            for closure in (AnisotropicMinimumDissipation(ν=1.05e-6, κ=1.46e-7), SmagorinskyLilly(C=0.23, Cb=1, Pr=1, ν=1.05e-6, κ=1.46e-7))
                closurename = string(typeof(closure).name.wrapper)
                @testset "Ocean large eddy simulation [$(typeof(arch)), $closurename, $grid_type grid]" begin
                    @info "  Testing oceanic large eddy simulation regression [$(typeof(arch)), $closurename, $grid_type grid]"
                    run_ocean_large_eddy_simulation_regression_test(arch, grid_type, closure)
                end
            end
        end

        for topo in [:periodic, :bounded]
            for free_surface in [:explicit, :implicit]
<<<<<<< HEAD
=======
                if !(arch==GPU() && topo == :periodic && free_surface == :explicit) # This issue will most likely be fixed by PR #1985
                                                                                    #https://github.com/CliMA/Oceananigans.jl/pull/1985
>>>>>>> 6dcf6ffd
                    @testset "Hydrostatic free turbulence regression [$(typeof(arch)), $topo longitude, $free_surface free surface]" begin
                        @info "  Testing Hydrostatic free turbulence [$(typeof(arch)), $topo longitude, $free_surface free surface]"
                        run_hydrostatic_free_turbulence_regression_test(topo, free_surface, arch)
                    end
                
            end
	    end   
	end
end<|MERGE_RESOLUTION|>--- conflicted
+++ resolved
@@ -72,11 +72,8 @@
 
         for topo in [:periodic, :bounded]
             for free_surface in [:explicit, :implicit]
-<<<<<<< HEAD
-=======
                 if !(arch==GPU() && topo == :periodic && free_surface == :explicit) # This issue will most likely be fixed by PR #1985
                                                                                     #https://github.com/CliMA/Oceananigans.jl/pull/1985
->>>>>>> 6dcf6ffd
                     @testset "Hydrostatic free turbulence regression [$(typeof(arch)), $topo longitude, $free_surface free surface]" begin
                         @info "  Testing Hydrostatic free turbulence [$(typeof(arch)), $topo longitude, $free_surface free surface]"
                         run_hydrostatic_free_turbulence_regression_test(topo, free_surface, arch)
