--- conflicted
+++ resolved
@@ -1,187 +1,3 @@
-<<<<<<< HEAD
-"""
-Run a coarse thermal bubble simulation and save the output to NetCDF at the
-10th time step. Then read back the output and test that it matches the model's
-state.
-"""
-function run_thermal_bubble_netcdf_tests(arch)
-    Nx, Ny, Nz = 16, 16, 16
-    Lx, Ly, Lz = 100, 100, 100
-    Δt = 6
-
-    model = BasicModel(N=(Nx, Ny, Nz), L=(Lx, Ly, Lz), architecture=arch, ν=4e-2, κ=4e-2)
-
-    # Add a cube-shaped warm temperature anomaly that takes up the middle 50%
-    # of the domain volume.
-    i1, i2 = round(Int, Nx/4), round(Int, 3Nx/4)
-    j1, j2 = round(Int, Ny/4), round(Int, 3Ny/4)
-    k1, k2 = round(Int, Nz/4), round(Int, 3Nz/4)
-    model.tracers.T.data[i1:i2, j1:j2, k1:k2] .+= 0.01
-
-    outputs = Dict("v"=>model.velocities.v,
-                   "u"=>model.velocities.u,
-                   "w"=>model.velocities.w,
-                   "T"=>model.tracers.T,
-                   "S"=>model.tracers.S)
-    nc_writer = NetCDFOutputWriter(model, outputs,
-                                   filename="dumptest.nc",
-                                   frequency=10)
-    push!(model.output_writers, nc_writer)
-
-    xC_slice = 1:10
-    xF_slice = 2:11
-    yC_slice = 10:15
-    yF_slice = 1
-    zC_slice = 10
-    zF_slice = 9:11
-    nc_sliced_writer = NetCDFOutputWriter(model, outputs,
-                                          filename="dumptestsliced.nc",
-                                          frequency=10,
-                                          xC=xC_slice, xF=xF_slice, yC=yC_slice,
-                                          yF=yF_slice, zC=zC_slice, zF=zF_slice)
-    push!(model.output_writers, nc_sliced_writer)
-
-    time_step!(model, 10, Δt)
-
-    close(nc_writer)
-    close(nc_sliced_writer)
-
-    u = read_output(nc_writer, "u")
-    v = read_output(nc_writer, "v")
-    w = read_output(nc_writer, "w")
-    T = read_output(nc_writer, "T")
-    S = read_output(nc_writer, "S")
-
-    @test all(u .≈ Array(interiorparent(model.velocities.u)))
-    @test all(v .≈ Array(interiorparent(model.velocities.v)))
-    @test all(w .≈ Array(interiorparent(model.velocities.w)))
-    @test all(T .≈ Array(interiorparent(model.tracers.T)))
-    @test all(S .≈ Array(interiorparent(model.tracers.S)))
-
-    u_sliced = read_output(nc_sliced_writer, "u")
-    v_sliced = read_output(nc_sliced_writer, "v")
-    w_sliced = read_output(nc_sliced_writer, "w")
-    T_sliced = read_output(nc_sliced_writer, "T")
-    S_sliced = read_output(nc_sliced_writer, "S")
-
-    @test all(u_sliced .≈ Array(interiorparent(model.velocities.u))[xF_slice, yC_slice, zC_slice])
-    @test all(v_sliced .≈ Array(interiorparent(model.velocities.v))[xC_slice, yF_slice, zC_slice])
-    @test all(w_sliced .≈ Array(interiorparent(model.velocities.w))[xC_slice, yC_slice, zF_slice])
-    @test all(T_sliced .≈ Array(interiorparent(model.tracers.T))[xC_slice, yC_slice, zC_slice])
-    @test all(S_sliced .≈ Array(interiorparent(model.tracers.S))[xC_slice, yC_slice, zC_slice])
-end
-
-function run_jld2_file_splitting_tests(arch)
-    model = BasicModel(N=(16, 16, 16), L=(1, 1, 1))
-
-    u(model) = Array(model.velocities.u.data.parent)
-    fields = Dict(:u => u)
-
-    function fake_bc_init(file, model)
-        file["boundary_conditions/fake"] = π
-    end
-
-    ow = JLD2OutputWriter(model, fields; dir=".", prefix="test", frequency=1,
-                          init=fake_bc_init, including=[:grid],
-                          max_filesize=200KiB, force=true)
-    push!(model.output_writers, ow)
-
-    # 531 KiB of output will be written which should get split into 3 files.
-    time_step!(model, 10, 1)
-
-    # Test that files has been split according to size as expected.
-    @test filesize("test_part1.jld2") > 200KiB
-    @test filesize("test_part2.jld2") > 200KiB
-    @test filesize("test_part3.jld2") < 200KiB
-
-    for n in string.(1:3)
-        filename = "test_part" * n * ".jld2"
-        jldopen(filename, "r") do file
-            # Test to make sure all files contain structs from `including`.
-            @test file["grid/Nx"] == 16
-
-            # Test to make sure all files contain info from `init` function.
-            @test file["boundary_conditions/fake"] == π
-        end
-
-        # Leave test directory clean.
-        rm(filename)
-    end
-end
-
-"""
-Run two coarse rising thermal bubble simulations and make sure that when
-restarting from a checkpoint, the restarted simulation matches the non-restarted
-simulation numerically.
-"""
-function run_thermal_bubble_checkpointer_tests(arch)
-    Nx, Ny, Nz = 16, 16, 16
-    Lx, Ly, Lz = 100, 100, 100
-    Δt = 6
-
-    true_model = BasicModel(N=(Nx, Ny, Nz), L=(Lx, Ly, Lz), ν=4e-2, κ=4e-2, architecture=arch)
-
-    # Add a cube-shaped warm temperature anomaly that takes up the middle 50%
-    # of the domain volume.
-    i1, i2 = round(Int, Nx/4), round(Int, 3Nx/4)
-    j1, j2 = round(Int, Ny/4), round(Int, 3Ny/4)
-    k1, k2 = round(Int, Nz/4), round(Int, 3Nz/4)
-    true_model.tracers.T.data[i1:i2, j1:j2, k1:k2] .+= 0.01
-
-    checkpointed_model = deepcopy(true_model)
-
-    time_step!(true_model, 9, Δt)
-
-    checkpointer = Checkpointer(checkpointed_model; frequency=5, force=true)
-    push!(checkpointed_model.output_writers, checkpointer)
-
-    # Checkpoint should be saved as "checkpoint5.jld" after the 5th iteration.
-    time_step!(checkpointed_model, 5, Δt)
-
-    # Remove all knowledge of the checkpointed model.
-    checkpointed_model = nothing
-
-    restored_model = restore_from_checkpoint("checkpoint5.jld2")
-
-    time_step!(restored_model, 4, Δt; init_with_euler=false)
-
-    rm("checkpoint0.jld2", force=true)
-    rm("checkpoint5.jld2", force=true)
-
-    # Now the true_model and restored_model should be identical.
-    @test all(restored_model.velocities.u.data      .≈ true_model.velocities.u.data)
-    @test all(restored_model.velocities.v.data      .≈ true_model.velocities.v.data)
-    @test all(restored_model.velocities.w.data      .≈ true_model.velocities.w.data)
-    @test all(restored_model.tracers.T.data         .≈ true_model.tracers.T.data)
-    @test all(restored_model.tracers.S.data         .≈ true_model.tracers.S.data)
-    @test all(restored_model.timestepper.Gⁿ.u.data .≈ true_model.timestepper.Gⁿ.u.data)
-    @test all(restored_model.timestepper.Gⁿ.v.data .≈ true_model.timestepper.Gⁿ.v.data)
-    @test all(restored_model.timestepper.Gⁿ.w.data .≈ true_model.timestepper.Gⁿ.w.data)
-    @test all(restored_model.timestepper.Gⁿ.T.data .≈ true_model.timestepper.Gⁿ.T.data)
-    @test all(restored_model.timestepper.Gⁿ.S.data .≈ true_model.timestepper.Gⁿ.S.data)
-end
-
-@testset "Output writers" begin
-    println("Testing output writers...")
-
-    for arch in archs
-         @testset "NetCDF [$(typeof(arch))]" begin
-             println("  Testing NetCDF output writer [$(typeof(arch))]...")
-             run_thermal_bubble_netcdf_tests(arch)
-         end
-
-        @testset "JLD2 [$(typeof(arch))]" begin
-            println("  Testing JLD2 output writer [$(typeof(arch))]...")
-            run_jld2_file_splitting_tests(arch)
-        end
-
-        @testset "Checkpointer [$(typeof(arch))]" begin
-            println("  Testing Checkpointer [$(typeof(arch))]...")
-            run_thermal_bubble_checkpointer_tests(arch)
-        end
-    end
-end
-=======
 """
 Run a coarse thermal bubble simulation and save the output to NetCDF at the
 10th time step. Then read back the output and test that it matches the model's
@@ -236,12 +52,12 @@
     w = read_output(nc_writer, "w")
     T = read_output(nc_writer, "T")
     S = read_output(nc_writer, "S")
-
-    @test all(u .≈ Array(parentdata(model.velocities.u)))
-    @test all(v .≈ Array(parentdata(model.velocities.v)))
-    @test all(w .≈ Array(parentdata(model.velocities.w)))
-    @test all(T .≈ Array(parentdata(model.tracers.T)))
-    @test all(S .≈ Array(parentdata(model.tracers.S)))
+  
+    @test all(u .≈ Array(interiorparent(model.velocities.u)))
+    @test all(v .≈ Array(interiorparent(model.velocities.v)))
+    @test all(w .≈ Array(interiorparent(model.velocities.w)))
+    @test all(T .≈ Array(interiorparent(model.tracers.T)))
+    @test all(S .≈ Array(interiorparent(model.tracers.S)))
 
     u_sliced = read_output(nc_sliced_writer, "u")
     v_sliced = read_output(nc_sliced_writer, "v")
@@ -249,11 +65,11 @@
     T_sliced = read_output(nc_sliced_writer, "T")
     S_sliced = read_output(nc_sliced_writer, "S")
 
-    @test all(u_sliced .≈ Array(parentdata(model.velocities.u))[xF_slice, yC_slice, zC_slice])
-    @test all(v_sliced .≈ Array(parentdata(model.velocities.v))[xC_slice, yF_slice, zC_slice])
-    @test all(w_sliced .≈ Array(parentdata(model.velocities.w))[xC_slice, yC_slice, zF_slice])
-    @test all(T_sliced .≈ Array(parentdata(model.tracers.T))[xC_slice, yC_slice, zC_slice])
-    @test all(S_sliced .≈ Array(parentdata(model.tracers.S))[xC_slice, yC_slice, zC_slice])
+    @test all(u_sliced .≈ Array(interiorparent(model.velocities.u))[xF_slice, yC_slice, zC_slice])
+    @test all(v_sliced .≈ Array(interiorparent(model.velocities.v))[xC_slice, yF_slice, zC_slice])
+    @test all(w_sliced .≈ Array(interiorparent(model.velocities.w))[xC_slice, yC_slice, zF_slice])
+    @test all(T_sliced .≈ Array(interiorparent(model.tracers.T))[xC_slice, yC_slice, zC_slice])
+    @test all(S_sliced .≈ Array(interiorparent(model.tracers.S))[xC_slice, yC_slice, zC_slice])
 end
 
 function run_jld2_file_splitting_tests(arch)
@@ -367,5 +183,4 @@
             run_thermal_bubble_checkpointer_tests(arch)
         end
     end
-end
->>>>>>> 08b1f222
+end