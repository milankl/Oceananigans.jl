<<<<<<< HEAD
using Oceananigans.Solvers: solve!, HeptadiagonalIterativeSolver, sparse_approximate_inverse
=======
include("dependencies_for_runtests.jl")

using Oceananigans.Solvers: solve!, MatrixIterativeSolver, spai_preconditioner
>>>>>>> cdb0781a
using Oceananigans.Fields: interior_copy
using Oceananigans.Operators: volume, Δyᶠᶜᵃ, Δyᶜᶠᵃ, Δxᶠᶜᵃ, Δxᶜᶠᵃ, Δyᵃᶜᵃ, Δxᶜᵃᵃ, Δzᵃᵃᶠ, Δzᵃᵃᶜ, ∇²ᶜᶜᶜ
using Oceananigans.Architectures: arch_array
using KernelAbstractions: @kernel, @index
using Statistics, LinearAlgebra, SparseArrays

function calc_∇²!(∇²ϕ, ϕ, grid)
    arch = architecture(grid)
    fill_halo_regions!(ϕ, arch)
    event = launch!(arch, grid, :xyz, ∇²!, ∇²ϕ, grid, ϕ)
    wait(event)
    fill_halo_regions!(∇²ϕ, arch)
    return nothing
end

function identity_operator!(b, x)
    parent(b) .= parent(x)
    return nothing
end

function run_identity_operator_test(grid)
    arch = architecture(grid)

    N = size(grid)
    M = prod(N)

    b = zeros(grid, M)
    A = zeros(grid, N...)
    D = zeros(grid, N...)
    C = zeros(grid, N...)
    fill!(C, 1)

    solver = HeptadiagonalIterativeSolver((A, A, A, C, D), grid = grid)

    fill!(b, rand())

    initial_guess = solution = CenterField(grid)
    set!(initial_guess, (x, y, z) -> rand())
    
    solve!(initial_guess, solver, b, 1.0)

    b = reshape(b, size(grid)...)

    @test norm(interior(solution) .- b) .< solver.tolerance
end

@kernel function _multiply_by_volume!(r, grid)
    i, j, k = @index(Global, NTuple)
    r[i, j, k] *= volume(i, j, k, grid, Center(), Center(), Center())
end

function compute_poisson_weights(grid)
    N = size(grid)
    Ax = zeros(N...)
    Ay = zeros(N...)
    Az = zeros(N...)
    C  = zeros(grid, N...)
    D  = zeros(grid, N...)
    for i = 1:grid.Nx, j = 1:grid.Ny, k = 1:grid.Nz
        Ax[i, j, k] = Δzᵃᵃᶜ(i, j, k, grid) * Δyᶠᶜᵃ(i, j, k, grid) / Δxᶠᶜᵃ(i, j, k, grid)
        Ay[i, j, k] = Δzᵃᵃᶜ(i, j, k, grid) * Δxᶜᶠᵃ(i, j, k, grid) / Δyᶜᶠᵃ(i, j, k, grid)
        Az[i, j, k] = Δxᶜᶜᵃ(i, j, k, grid) * Δyᶜᶜᵃ(i, j, k, grid) / Δzᵃᵃᶠ(i, j, k, grid)
    end
    return (Ax, Ay, Az, C, D)
end

function poisson_rhs!(r, grid)
    event = launch!(architecture(grid), grid, :xyz, _multiply_by_volume!, r, grid)
    wait(event)
    return nothing
end

function run_poisson_equation_test(grid)
    arch = architecture(grid)

    # Solve ∇²ϕ = r
    ϕ_truth = CenterField(grid)

    # Initialize zero-mean "truth" solution with random numbers
    set!(ϕ_truth, (x, y, z) -> rand())
    parent(ϕ_truth) .-= mean(ϕ_truth)
    fill_halo_regions!(ϕ_truth, arch)

    # Calculate Laplacian of "truth"
    ∇²ϕ = CenterField(grid)
    calc_∇²!(∇²ϕ, ϕ_truth, grid)
    
    rhs = deepcopy(∇²ϕ)
    poisson_rhs!(rhs, grid)
    rhs = interior_copy(rhs)[:]
    weights = compute_poisson_weights(grid)
    solver  = HeptadiagonalIterativeSolver(weights, grid = grid, preconditioner_method = nothing)

    # Solve Poisson equation
    ϕ_solution = CenterField(grid)

    solve!(ϕ_solution, solver, rhs, 1.0)

    # Diagnose Laplacian of solution
    ∇²ϕ_solution = CenterField(grid)
    calc_∇²!(∇²ϕ_solution, ϕ_solution, grid)

    parent(ϕ_solution) .-= mean(ϕ_solution)

    CUDA.@allowscalar begin
        @test all(interior(∇²ϕ_solution) .≈ interior(∇²ϕ))
        @test all(interior(ϕ_solution)   .≈ interior(ϕ_truth)) 
    end

    return nothing
end

<<<<<<< HEAD
@testset "HeptadiagonalIterativeSolver" begin
=======
@testset "MatrixIterativeSolver" begin

>>>>>>> cdb0781a
    topologies = [(Periodic, Periodic, Flat), (Bounded, Bounded, Flat), (Periodic, Bounded, Flat), (Bounded, Periodic, Flat)]

    for arch in archs, topo in topologies
<<<<<<< HEAD
        @info "Testing 2D HeptadiagonalIterativeSolver [$(typeof(arch)) $topo]..."
        
        grid = RectilinearGrid(arch, size=(4, 8), extent=(1, 3), topology = topo)
        run_identity_operator_test(arch, grid)
        run_poisson_equation_test(arch, grid)
=======
        @info "  Testing 2D MatrixIterativeSolver [$(typeof(arch)), $topo]..."

        grid = RectilinearGrid(arch, size=(4, 8), extent=(1, 3), topology=topo)
        run_identity_operator_test(grid)
        run_poisson_equation_test(grid)
>>>>>>> cdb0781a
    end

    topologies = [(Periodic, Periodic, Periodic), (Bounded, Bounded, Periodic), (Periodic, Bounded, Periodic), (Bounded, Periodic, Bounded)]

    for arch in archs, topo in topologies
<<<<<<< HEAD
        @info "Testing 3D HeptadiagonalIterativeSolver [$(typeof(arch)) $topo]..."
=======
        @info "  Testing 3D MatrixIterativeSolver [$(typeof(arch)), $topo]..."
>>>>>>> cdb0781a
        
        grid = RectilinearGrid(arch, size=(4, 8, 6), extent=(1, 3, 4), topology=topo)
        run_identity_operator_test(grid)
        run_poisson_equation_test(grid)
    end

    stretched_faces = [0, 1.5, 3, 7, 8.5, 10]
    topo = (Periodic, Periodic, Periodic)
    sz = (5, 5, 5)

    for arch in archs
        grids = [RectilinearGrid(arch, size = sz, x = stretched_faces, y = (0, 10), z = (0, 10), topology = topo), 
                 RectilinearGrid(arch, size = sz, x = (0, 10), y = stretched_faces, z = (0, 10), topology = topo), 
                 RectilinearGrid(arch, size = sz, x = (0, 10), y = (0, 10), z = stretched_faces, topology = topo)]

<<<<<<< HEAD
        for grid in grids
            @info "Testing stretched grid HeptadiagonalIterativeSolver [$(typeof(arch))]..."
            run_poisson_equation_test(arch, grid)
        end
    end

    @info "Testing Sparse Approximate Inverse Algorithm"
=======
        for (grid, stretched_direction) in zip(grids, [:x, :y, :z])
            @info "  Testing MatrixIterativeSolver [stretched in $stretched_direction, $(typeof(arch))]..."
            run_poisson_equation_test(grid)
        end
    end

    @info "  Testing Sparse Approximate Inverse Preconditioner..."
>>>>>>> cdb0781a

    A   = sprand(100, 100, 0.1)
    A   = A + A' + 1I
    A⁻¹ = sparse(inv(Array(A)))
<<<<<<< HEAD
    M   = sparse_approximate_inverse(A, ε = 0.0, nzrel = size(A, 1))
    
    @test all(Array(M) .≈ A⁻¹)
    
=======
    M   = spai_preconditioner(A, ε = 0.0, nzrel = size(A, 1))

    @test all(M .≈ A⁻¹)
>>>>>>> cdb0781a
end<|MERGE_RESOLUTION|>--- conflicted
+++ resolved
@@ -1,10 +1,4 @@
-<<<<<<< HEAD
 using Oceananigans.Solvers: solve!, HeptadiagonalIterativeSolver, sparse_approximate_inverse
-=======
-include("dependencies_for_runtests.jl")
-
-using Oceananigans.Solvers: solve!, MatrixIterativeSolver, spai_preconditioner
->>>>>>> cdb0781a
 using Oceananigans.Fields: interior_copy
 using Oceananigans.Operators: volume, Δyᶠᶜᵃ, Δyᶜᶠᵃ, Δxᶠᶜᵃ, Δxᶜᶠᵃ, Δyᵃᶜᵃ, Δxᶜᵃᵃ, Δzᵃᵃᶠ, Δzᵃᵃᶜ, ∇²ᶜᶜᶜ
 using Oceananigans.Architectures: arch_array
@@ -117,38 +111,21 @@
     return nothing
 end
 
-<<<<<<< HEAD
 @testset "HeptadiagonalIterativeSolver" begin
-=======
-@testset "MatrixIterativeSolver" begin
-
->>>>>>> cdb0781a
     topologies = [(Periodic, Periodic, Flat), (Bounded, Bounded, Flat), (Periodic, Bounded, Flat), (Bounded, Periodic, Flat)]
 
     for arch in archs, topo in topologies
-<<<<<<< HEAD
         @info "Testing 2D HeptadiagonalIterativeSolver [$(typeof(arch)) $topo]..."
         
         grid = RectilinearGrid(arch, size=(4, 8), extent=(1, 3), topology = topo)
-        run_identity_operator_test(arch, grid)
-        run_poisson_equation_test(arch, grid)
-=======
-        @info "  Testing 2D MatrixIterativeSolver [$(typeof(arch)), $topo]..."
-
-        grid = RectilinearGrid(arch, size=(4, 8), extent=(1, 3), topology=topo)
         run_identity_operator_test(grid)
         run_poisson_equation_test(grid)
->>>>>>> cdb0781a
     end
 
     topologies = [(Periodic, Periodic, Periodic), (Bounded, Bounded, Periodic), (Periodic, Bounded, Periodic), (Bounded, Periodic, Bounded)]
 
     for arch in archs, topo in topologies
-<<<<<<< HEAD
         @info "Testing 3D HeptadiagonalIterativeSolver [$(typeof(arch)) $topo]..."
-=======
-        @info "  Testing 3D MatrixIterativeSolver [$(typeof(arch)), $topo]..."
->>>>>>> cdb0781a
         
         grid = RectilinearGrid(arch, size=(4, 8, 6), extent=(1, 3, 4), topology=topo)
         run_identity_operator_test(grid)
@@ -164,35 +141,19 @@
                  RectilinearGrid(arch, size = sz, x = (0, 10), y = stretched_faces, z = (0, 10), topology = topo), 
                  RectilinearGrid(arch, size = sz, x = (0, 10), y = (0, 10), z = stretched_faces, topology = topo)]
 
-<<<<<<< HEAD
-        for grid in grids
-            @info "Testing stretched grid HeptadiagonalIterativeSolver [$(typeof(arch))]..."
-            run_poisson_equation_test(arch, grid)
-        end
-    end
-
-    @info "Testing Sparse Approximate Inverse Algorithm"
-=======
         for (grid, stretched_direction) in zip(grids, [:x, :y, :z])
-            @info "  Testing MatrixIterativeSolver [stretched in $stretched_direction, $(typeof(arch))]..."
+            @info "  Testing HeptadiagonalIterativeSolver [stretched in $stretched_direction, $(typeof(arch))]..."
             run_poisson_equation_test(grid)
         end
     end
 
-    @info "  Testing Sparse Approximate Inverse Preconditioner..."
->>>>>>> cdb0781a
+    @info "  Testing Sparse Approximate Inverse..."
 
     A   = sprand(100, 100, 0.1)
     A   = A + A' + 1I
     A⁻¹ = sparse(inv(Array(A)))
-<<<<<<< HEAD
     M   = sparse_approximate_inverse(A, ε = 0.0, nzrel = size(A, 1))
     
     @test all(Array(M) .≈ A⁻¹)
     
-=======
-    M   = spai_preconditioner(A, ε = 0.0, nzrel = size(A, 1))
-
-    @test all(M .≈ A⁻¹)
->>>>>>> cdb0781a
 end