--- conflicted
+++ resolved
@@ -64,10 +64,6 @@
               λt = 7.0days                         # relaxation time scale [s]
 )
 
-<<<<<<< HEAD
-# ynode(::Type{Center}, j, grid::RectilinearGrid) = @inbounds grid.yC[j]
-=======
->>>>>>> 5573f7ca
 # ynode(::Type{Center}, j, grid::RectilinearGrid) = @inbounds grid.yᵃᵃᶜ[j]
 
 
