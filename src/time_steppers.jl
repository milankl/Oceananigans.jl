@hascuda using GPUifyLoops, CUDAnative, CuArrays

using Oceananigans.Operators

<<<<<<< HEAD
include("operators/ops_regular_cartesian_grid_elementwise.jl")

const Tx = 16 # Threads per x-block
const Ty = 16 # Threads per y-block
const χ = 0.1 # Adams-Bashforth (AB2) parameter.
=======
function time_step!(model::Model; Nt, Δt)
    if model.metadata.arch == :cpu
        time_step_kernel_cpu!(model, Nt, Δt)
    elseif model.metadata.arch == :gpu
        time_step_kernel_gpu!(model, Nt, Δt)
    end
end
>>>>>>> a544300c

"""
    time_step!(model, Nt, Δt)

Step forward `model` `Nt` time steps using a second-order Adams-Bashforth 
method with step size `Δt`.
"""
function time_step!(model::Model, Nt, Δt)

    clock = model.clock
    model_start_time = clock.time
    model_end_time = model_start_time + Nt*Δt

    if clock.time_step == 0
        for output_writer in model.output_writers
            write_output(model, output_writer)
        end
        for diagnostic in model.diagnostics
            run_diagnostic(model, diagnostic)
        end
    end

    for n in 1:Nt
        t1 = time_ns() # time each time-step

        time_step_kernel!(Val(model.metadata.arch), Δt,
                          model.configuration,
                          model.boundary_conditions,
                          model.grid,
                          model.constants,
                          model.eos,
                          model.ssp,
                          model.velocities,
                          model.tracers,
                          model.pressures,
                          model.G,
                          model.Gp,
                          model.forcings,
                          model.stepper_tmp,
                          model.clock,
                          model.forcing,
                          model.grid.Nx, model.grid.Ny, model.grid.Nz,
                          model.grid.Lx, model.grid.Ly, model.grid.Lz,
                          model.grid.Δx, model.grid.Δy, model.grid.Δz,
                          model.stepper_tmp.fC1, model.stepper_tmp.fCC1, model.stepper_tmp.fCC2,
                          model.constants.g * model.grid.Δz, χ, model.constants.f
                         )

        clock.time += Δt
        clock.time_step += 1
        print("\rmodel.clock.time = $(clock.time) / $model_end_time   ")

        for diagnostic in model.diagnostics
            (clock.time_step % diagnostic.diagnostic_frequency) == 0 && run_diagnostic(model, diagnostic)
        end

        for output_writer in model.output_writers
            (clock.time_step % output_writer.output_frequency) == 0 && write_output(model, output_writer)
        end

        t2 = time_ns();
        println(prettytime(t2 - t1))
    end

    return nothing
end

"Execute one time-step on the CPU."
function time_step_kernel!(::Val{:cpu}, Δt,
                           cfg, bc, g, c, eos, ssp, U, tr, pr, G, Gp, F, stmp, clock, forcing,
                           Nx, Ny, Nz, Lx, Ly, Lz, Δx, Δy, Δz, δρ, RHS, ϕ, gΔz, χ, fCor)

    update_buoyancy!(Val(:CPU), gΔz, Nx, Ny, Nz, tr.ρ.data, δρ.data, tr.T.data, pr.pHY′.data, eos.ρ₀, eos.βT, eos.T₀)
    
    update_source_terms!(Val(:CPU), fCor, χ, eos.ρ₀, cfg.κh, cfg.κv, cfg.𝜈h, cfg.𝜈v, Nx, Ny, Nz, Δx, Δy, Δz,
                         U.u.data, U.v.data, U.w.data, tr.T.data, tr.S.data, pr.pHY′.data,
                         G.Gu.data, G.Gv.data, G.Gw.data, G.GT.data, G.GS.data,
                         Gp.Gu.data, Gp.Gv.data, Gp.Gw.data, Gp.GT.data, Gp.GS.data, forcing)
    
    apply_boundary_conditions!(G, U, cfg, g, bc)
        
    calculate_source_term_divergence_cpu!(Val(:CPU), Nx, Ny, Nz, Δx, Δy, Δz, G.Gu.data, G.Gv.data, G.Gw.data, RHS.data)
    
    solve_poisson_3d_ppn_planned!(ssp, g, RHS, ϕ)
    @. pr.pNHS.data = real(ϕ.data)
    
    update_velocities_and_tracers!(Val(:CPU), Nx, Ny, Nz, Δx, Δy, Δz, Δt,
                                   U.u.data, U.v.data, U.w.data, tr.T.data, tr.S.data, pr.pNHS.data,
                                   G.Gu.data, G.Gv.data, G.Gw.data, G.GT.data, G.GS.data,
                                   Gp.Gu.data, Gp.Gv.data, Gp.Gw.data, Gp.GT.data, Gp.GS.data)

    return nothing
end

"Execute one time-step on the GPU."
function time_step_kernel!(::Val{:gpu}, Δt,
                           cfg, bc, g, c, eos, ssp, U, tr, pr, G, Gp, F, stmp, clock, forcing,
                           Nx, Ny, Nz, Lx, Ly, Lz, Δx, Δy, Δz, δρ, RHS, ϕ, gΔz, χ, fCor)

    Bx, By, Bz = Int(Nx/Tx), Int(Ny/Ty), Nz # Blocks in grid

    @hascuda @cuda threads=(Tx, Ty) blocks=(Bx, By, Bz) update_buoyancy!(
        Val(:GPU), gΔz, Nx, Ny, Nz, tr.ρ.data, δρ.data, tr.T.data, pr.pHY′.data, eos.ρ₀, eos.βT, eos.T₀)

    @hascuda @cuda threads=(Tx, Ty) blocks=(Bx, By, Bz) update_source_terms!(
        Val(:GPU), fCor, χ, eos.ρ₀, cfg.κh, cfg.κv, cfg.𝜈h, cfg.𝜈v, Nx, Ny, Nz, Δx, Δy, Δz,
        U.u.data, U.v.data, U.w.data, tr.T.data, tr.S.data, pr.pHY′.data,
        G.Gu.data, G.Gv.data, G.Gw.data, G.GT.data, G.GS.data,
        Gp.Gu.data, Gp.Gv.data, Gp.Gw.data, Gp.GT.data, Gp.GS.data, F.FT.data)

    apply_boundary_conditions!(G, U, cfg, g, bc)

    @hascuda @cuda threads=(Tx, Ty) blocks=(Bx, By, Bz) calculate_source_term_divergence_gpu!(
        Val(:GPU), Nx, Ny, Nz, Δx, Δy, Δz, G.Gu.data, G.Gv.data, G.Gw.data, RHS.data)

    solve_poisson_3d_ppn_gpu_planned!(Tx, Ty, Bx, By, Bz, ssp, g, RHS, ϕ)
    @hascuda @cuda threads=(Tx, Ty) blocks=(Bx, By, Bz) idct_permute!(Val(:GPU), Nx, Ny, Nz, ϕ.data, pr.pNHS.data)

    @hascuda @cuda threads=(Tx, Ty) blocks=(Bx, By, Bz) update_velocities_and_tracers!(
        Val(:GPU), Nx, Ny, Nz, Δx, Δy, Δz, Δt,
        U.u.data, U.v.data, U.w.data, tr.T.data, tr.S.data, pr.pNHS.data,
        G.Gu.data, G.Gv.data, G.Gw.data, G.GT.data, G.GS.data,
        Gp.Gu.data, Gp.Gv.data, Gp.Gw.data, Gp.GT.data, Gp.GS.data)

    return nothing
end

@inline δρ(eos::LinearEquationOfState, T::CellField, i, j, k) = - eos.ρ₀ * eos.βT * (T.data[i, j, k] - eos.T₀)
@inline δρ(ρ₀, βT, T₀, T, i, j, k) = @inbounds -ρ₀ * βT * (T[i, j, k] - T₀)

"Update the hydrostatic pressure perturbation pHY′ and buoyancy δρ."
function update_buoyancy!(::Val{Dev}, gΔz, Nx, Ny, Nz, ρ, δρ, T, pHY′, ρ₀, βT, T₀) where Dev
    @setup Dev

    @loop for k in (1:Nz; blockIdx().z)
        @loop for j in (1:Ny; (blockIdx().y - 1) * blockDim().y + threadIdx().y)
            @loop for i in (1:Nx; (blockIdx().x - 1) * blockDim().x + threadIdx().x)
                @inbounds δρ[i, j, k] = -ρ₀ * βT * (T[i, j, k] - T₀)
                @inbounds  ρ[i, j, k] = ρ₀ + δρ[i, j, k]

                ∫δρ = (-ρ₀*βT*(T[i, j, 1]-T₀))
                for k′ in 2:k
                    ∫δρ += ((-ρ₀*βT*(T[i, j, k′-1]-T₀)) + (-ρ₀*βT*(T[i, j, k′]-T₀)))
                end
                @inbounds pHY′[i, j, k] = 0.5 * gΔz * ∫δρ
            end
        end
    end

    @synchronize
end

"Store previous value of the source term and calculate current source term."
function update_source_terms!(::Val{Dev}, fCor, χ, ρ₀, κh, κv, 𝜈h, 𝜈v, Nx, Ny, Nz, Δx, Δy, Δz, 
                              u, v, w, T, S, pHY′, Gu, Gv, Gw, GT, GS, Gpu, Gpv, Gpw, GpT, GpS, F) where Dev
    @setup Dev

    @loop for k in (1:Nz; blockIdx().z)
        @loop for j in (1:Ny; (blockIdx().y - 1) * blockDim().y + threadIdx().y)
            @loop for i in (1:Nx; (blockIdx().x - 1) * blockDim().x + threadIdx().x)
                @inbounds Gpu[i, j, k] = Gu[i, j, k]
                @inbounds Gpv[i, j, k] = Gv[i, j, k]
                @inbounds Gpw[i, j, k] = Gw[i, j, k]
                @inbounds GpT[i, j, k] = GT[i, j, k]
                @inbounds GpS[i, j, k] = GS[i, j, k]

                # u-momentum equation
                @inbounds Gu[i, j, k] = (-u∇u(u, v, w, Nx, Ny, Nz, Δx, Δy, Δz, i, j, k)
                                            + fCor*avg_xy(v, Nx, Ny, i, j, k)
                                            - δx_c2f(pHY′, Nx, i, j, k) / (Δx * ρ₀)
                                            + 𝜈∇²u(u, 𝜈h, 𝜈v, Nx, Ny, Nz, Δx, Δy, Δz, i, j, k)
                                            + F.u(u, v, w, T, S, Nx, Ny, Nz, Δx, Δy, Δz, i, j, k))

                # v-momentum equation
                @inbounds Gv[i, j, k] = (-u∇v(u, v, w, Nx, Ny, Nz, Δx, Δy, Δz, i, j, k)
                                            - fCor*avg_xy(u, Nx, Ny, i, j, k)
                                            - δy_c2f(pHY′, Ny, i, j, k) / (Δy * ρ₀)
                                            + 𝜈∇²v(v, 𝜈h, 𝜈v, Nx, Ny, Nz, Δx, Δy, Δz, i, j, k)
                                            + F.v(u, v, w, T, S, Nx, Ny, Nz, Δx, Δy, Δz, i, j, k))

                # w-momentum equation: comment about how pressure and buoyancy are handled
                @inbounds Gw[i, j, k] = (-u∇w(u, v, w, Nx, Ny, Nz, Δx, Δy, Δz, i, j, k)
                                            + 𝜈∇²w(w, 𝜈h, 𝜈v, Nx, Ny, Nz, Δx, Δy, Δz, i, j, k)
                                            + F.w(u, v, w, T, S, Nx, Ny, Nz, Δx, Δy, Δz, i, j, k))

                # temperature equation
                @inbounds GT[i, j, k] = (-div_flux(u, v, w, T, Nx, Ny, Nz, Δx, Δy, Δz, i, j, k)
                                            + κ∇²(T, κh, κv, Nx, Ny, Nz, Δx, Δy, Δz, i, j, k) 
                                            + F.T(u, v, w, T, S, Nx, Ny, Nz, Δx, Δy, Δz, i, j, k))

                # salinity equation
                @inbounds GS[i, j, k] = (-div_flux(u, v, w, S, Nx, Ny, Nz, Δx, Δy, Δz, i, j, k)
                                            + κ∇²(S, κh, κv, Nx, Ny, Nz, Δx, Δy, Δz, i, j, k)
                                            + F.S(u, v, w, T, S, Nx, Ny, Nz, Δx, Δy, Δz, i, j, k))

                @inbounds Gu[i, j, k] = (1.5 + χ)*Gu[i, j, k] - (0.5 + χ)*Gpu[i, j, k]
                @inbounds Gv[i, j, k] = (1.5 + χ)*Gv[i, j, k] - (0.5 + χ)*Gpv[i, j, k]
                @inbounds Gw[i, j, k] = (1.5 + χ)*Gw[i, j, k] - (0.5 + χ)*Gpw[i, j, k]
                @inbounds GT[i, j, k] = (1.5 + χ)*GT[i, j, k] - (0.5 + χ)*GpT[i, j, k]
                @inbounds GS[i, j, k] = (1.5 + χ)*GS[i, j, k] - (0.5 + χ)*GpS[i, j, k]
            end
        end
    end

    @synchronize
end

"tore previous value of the source term and calculate current source term."
function calculate_source_term_divergence_cpu!(::Val{Dev}, Nx, Ny, Nz, Δx, Δy, Δz, Gu, Gv, Gw, RHS) where Dev
    @setup Dev

    @loop for k in (1:Nz; blockIdx().z)
        @loop for j in (1:Ny; (blockIdx().y - 1) * blockDim().y + threadIdx().y)
            @loop for i in (1:Nx; (blockIdx().x - 1) * blockDim().x + threadIdx().x)
                # Calculate divergence of the RHS source terms (Gu, Gv, Gw).
                @inbounds RHS[i, j, k] = div_f2c(Gu, Gv, Gw, Nx, Ny, Nz, Δx, Δy, Δz, i, j, k)
            end
        end
    end

    @synchronize
end

function calculate_source_term_divergence_gpu!(::Val{Dev}, Nx, Ny, Nz, Δx, Δy, Δz, Gu, Gv, Gw, RHS) where Dev
    @setup Dev

    @loop for k in (1:Nz; blockIdx().z)
        @loop for j in (1:Ny; (blockIdx().y - 1) * blockDim().y + threadIdx().y)
            @loop for i in (1:Nx; (blockIdx().x - 1) * blockDim().x + threadIdx().x)
                # Calculate divergence of the RHS source terms (Gu, Gv, Gw) and applying a permutation which is the first step in the DCT.
                if CUDAnative.ffs(k) == 1  # isodd(k)
                    @inbounds RHS[i, j, convert(UInt32, CUDAnative.floor(k/2) + 1)] = div_f2c(Gu, Gv, Gw, Nx, Ny, Nz, Δx, Δy, Δz, i, j, k)
                else
                    @inbounds RHS[i, j, convert(UInt32, Nz - CUDAnative.floor((k-1)/2))] = div_f2c(Gu, Gv, Gw, Nx, Ny, Nz, Δx, Δy, Δz, i, j, k)
                end
            end
        end
    end

    @synchronize
end

function idct_permute!(::Val{Dev}, Nx, Ny, Nz, ϕ, pNHS) where Dev
    @setup Dev

    @loop for k in (1:Nz; blockIdx().z)
        @loop for j in (1:Ny; (blockIdx().y - 1) * blockDim().y + threadIdx().y)
            @loop for i in (1:Nx; (blockIdx().x - 1) * blockDim().x + threadIdx().x)
                if k <= Nz/2
                    @inbounds pNHS[i, j, 2k-1] = real(ϕ[i, j, k])
                else
                    @inbounds pNHS[i, j, 2(Nz-k+1)] = real(ϕ[i, j, k])
                end
            end
        end
    end

    @synchronize
end


function update_velocities_and_tracers!(::Val{Dev}, Nx, Ny, Nz, Δx, Δy, Δz, Δt, 
                                        u, v, w, T, S, pNHS, Gu, Gv, Gw, GT, GS, Gpu, Gpv, Gpw, GpT, GpS) where Dev
    @setup Dev

    @loop for k in (1:Nz; blockIdx().z)
        @loop for j in (1:Ny; (blockIdx().y - 1) * blockDim().y + threadIdx().y)
            @loop for i in (1:Nx; (blockIdx().x - 1) * blockDim().x + threadIdx().x)
                @inbounds u[i, j, k] = u[i, j, k] + (Gu[i, j, k] - (δx_c2f(pNHS, Nx, i, j, k) / Δx)) * Δt
                @inbounds v[i, j, k] = v[i, j, k] + (Gv[i, j, k] - (δy_c2f(pNHS, Ny, i, j, k) / Δy)) * Δt
                @inbounds w[i, j, k] = w[i, j, k] + (Gw[i, j, k] - (δz_c2f(pNHS, Nz, i, j, k) / Δz)) * Δt
                @inbounds T[i, j, k] = T[i, j, k] + (GT[i, j, k] * Δt)
                @inbounds S[i, j, k] = S[i, j, k] + (GS[i, j, k] * Δt)
            end
        end
    end

    @synchronize
end

"Apply boundary conditions by modifying the source term G."
function apply_boundary_conditions!(G, U, cfg, g, bc)
    #=
    # Set boundary conditions
    if bc.top_bc == :no_slip
        @. @views G.Gu.data[:, :, 1] -= (2*cfg.𝜈v/g.Δz^2) * U.u.data[:, :, 1]
        @. @views G.Gv.data[:, :, 1] -= (2*cfg.𝜈v/g.Δz^2) * U.v.data[:, :, 1]
    end
    
    if bc.bottom_bc == :no_slip
        @. @views G.Gu.data[:, :, end] -= (2*cfg.𝜈v/g.Δz^2) * U.u.data[:, :, end]
        @. @views G.Gv.data[:, :, end] -= (2*cfg.𝜈v/g.Δz^2) * U.v.data[:, :, end]
    end
    =#
    return nothing
end
<|MERGE_RESOLUTION|>--- conflicted
+++ resolved
@@ -1,315 +1,308 @@
-@hascuda using GPUifyLoops, CUDAnative, CuArrays
-
-using Oceananigans.Operators
-
-<<<<<<< HEAD
-include("operators/ops_regular_cartesian_grid_elementwise.jl")
-
-const Tx = 16 # Threads per x-block
-const Ty = 16 # Threads per y-block
-const χ = 0.1 # Adams-Bashforth (AB2) parameter.
-=======
-function time_step!(model::Model; Nt, Δt)
-    if model.metadata.arch == :cpu
-        time_step_kernel_cpu!(model, Nt, Δt)
-    elseif model.metadata.arch == :gpu
-        time_step_kernel_gpu!(model, Nt, Δt)
-    end
-end
->>>>>>> a544300c
-
-"""
-    time_step!(model, Nt, Δt)
-
-Step forward `model` `Nt` time steps using a second-order Adams-Bashforth 
-method with step size `Δt`.
-"""
-function time_step!(model::Model, Nt, Δt)
-
-    clock = model.clock
-    model_start_time = clock.time
-    model_end_time = model_start_time + Nt*Δt
-
-    if clock.time_step == 0
-        for output_writer in model.output_writers
-            write_output(model, output_writer)
-        end
-        for diagnostic in model.diagnostics
-            run_diagnostic(model, diagnostic)
-        end
-    end
-
-    for n in 1:Nt
-        t1 = time_ns() # time each time-step
-
-        time_step_kernel!(Val(model.metadata.arch), Δt,
-                          model.configuration,
-                          model.boundary_conditions,
-                          model.grid,
-                          model.constants,
-                          model.eos,
-                          model.ssp,
-                          model.velocities,
-                          model.tracers,
-                          model.pressures,
-                          model.G,
-                          model.Gp,
-                          model.forcings,
-                          model.stepper_tmp,
-                          model.clock,
-                          model.forcing,
-                          model.grid.Nx, model.grid.Ny, model.grid.Nz,
-                          model.grid.Lx, model.grid.Ly, model.grid.Lz,
-                          model.grid.Δx, model.grid.Δy, model.grid.Δz,
-                          model.stepper_tmp.fC1, model.stepper_tmp.fCC1, model.stepper_tmp.fCC2,
-                          model.constants.g * model.grid.Δz, χ, model.constants.f
-                         )
-
-        clock.time += Δt
-        clock.time_step += 1
-        print("\rmodel.clock.time = $(clock.time) / $model_end_time   ")
-
-        for diagnostic in model.diagnostics
-            (clock.time_step % diagnostic.diagnostic_frequency) == 0 && run_diagnostic(model, diagnostic)
-        end
-
-        for output_writer in model.output_writers
-            (clock.time_step % output_writer.output_frequency) == 0 && write_output(model, output_writer)
-        end
-
-        t2 = time_ns();
-        println(prettytime(t2 - t1))
-    end
-
-    return nothing
-end
-
-"Execute one time-step on the CPU."
-function time_step_kernel!(::Val{:cpu}, Δt,
-                           cfg, bc, g, c, eos, ssp, U, tr, pr, G, Gp, F, stmp, clock, forcing,
-                           Nx, Ny, Nz, Lx, Ly, Lz, Δx, Δy, Δz, δρ, RHS, ϕ, gΔz, χ, fCor)
-
-    update_buoyancy!(Val(:CPU), gΔz, Nx, Ny, Nz, tr.ρ.data, δρ.data, tr.T.data, pr.pHY′.data, eos.ρ₀, eos.βT, eos.T₀)
-    
-    update_source_terms!(Val(:CPU), fCor, χ, eos.ρ₀, cfg.κh, cfg.κv, cfg.𝜈h, cfg.𝜈v, Nx, Ny, Nz, Δx, Δy, Δz,
-                         U.u.data, U.v.data, U.w.data, tr.T.data, tr.S.data, pr.pHY′.data,
-                         G.Gu.data, G.Gv.data, G.Gw.data, G.GT.data, G.GS.data,
-                         Gp.Gu.data, Gp.Gv.data, Gp.Gw.data, Gp.GT.data, Gp.GS.data, forcing)
-    
-    apply_boundary_conditions!(G, U, cfg, g, bc)
-        
-    calculate_source_term_divergence_cpu!(Val(:CPU), Nx, Ny, Nz, Δx, Δy, Δz, G.Gu.data, G.Gv.data, G.Gw.data, RHS.data)
-    
-    solve_poisson_3d_ppn_planned!(ssp, g, RHS, ϕ)
-    @. pr.pNHS.data = real(ϕ.data)
-    
-    update_velocities_and_tracers!(Val(:CPU), Nx, Ny, Nz, Δx, Δy, Δz, Δt,
-                                   U.u.data, U.v.data, U.w.data, tr.T.data, tr.S.data, pr.pNHS.data,
-                                   G.Gu.data, G.Gv.data, G.Gw.data, G.GT.data, G.GS.data,
-                                   Gp.Gu.data, Gp.Gv.data, Gp.Gw.data, Gp.GT.data, Gp.GS.data)
-
-    return nothing
-end
-
-"Execute one time-step on the GPU."
-function time_step_kernel!(::Val{:gpu}, Δt,
-                           cfg, bc, g, c, eos, ssp, U, tr, pr, G, Gp, F, stmp, clock, forcing,
-                           Nx, Ny, Nz, Lx, Ly, Lz, Δx, Δy, Δz, δρ, RHS, ϕ, gΔz, χ, fCor)
-
-    Bx, By, Bz = Int(Nx/Tx), Int(Ny/Ty), Nz # Blocks in grid
-
-    @hascuda @cuda threads=(Tx, Ty) blocks=(Bx, By, Bz) update_buoyancy!(
-        Val(:GPU), gΔz, Nx, Ny, Nz, tr.ρ.data, δρ.data, tr.T.data, pr.pHY′.data, eos.ρ₀, eos.βT, eos.T₀)
-
-    @hascuda @cuda threads=(Tx, Ty) blocks=(Bx, By, Bz) update_source_terms!(
-        Val(:GPU), fCor, χ, eos.ρ₀, cfg.κh, cfg.κv, cfg.𝜈h, cfg.𝜈v, Nx, Ny, Nz, Δx, Δy, Δz,
-        U.u.data, U.v.data, U.w.data, tr.T.data, tr.S.data, pr.pHY′.data,
-        G.Gu.data, G.Gv.data, G.Gw.data, G.GT.data, G.GS.data,
-        Gp.Gu.data, Gp.Gv.data, Gp.Gw.data, Gp.GT.data, Gp.GS.data, F.FT.data)
-
-    apply_boundary_conditions!(G, U, cfg, g, bc)
-
-    @hascuda @cuda threads=(Tx, Ty) blocks=(Bx, By, Bz) calculate_source_term_divergence_gpu!(
-        Val(:GPU), Nx, Ny, Nz, Δx, Δy, Δz, G.Gu.data, G.Gv.data, G.Gw.data, RHS.data)
-
-    solve_poisson_3d_ppn_gpu_planned!(Tx, Ty, Bx, By, Bz, ssp, g, RHS, ϕ)
-    @hascuda @cuda threads=(Tx, Ty) blocks=(Bx, By, Bz) idct_permute!(Val(:GPU), Nx, Ny, Nz, ϕ.data, pr.pNHS.data)
-
-    @hascuda @cuda threads=(Tx, Ty) blocks=(Bx, By, Bz) update_velocities_and_tracers!(
-        Val(:GPU), Nx, Ny, Nz, Δx, Δy, Δz, Δt,
-        U.u.data, U.v.data, U.w.data, tr.T.data, tr.S.data, pr.pNHS.data,
-        G.Gu.data, G.Gv.data, G.Gw.data, G.GT.data, G.GS.data,
-        Gp.Gu.data, Gp.Gv.data, Gp.Gw.data, Gp.GT.data, Gp.GS.data)
-
-    return nothing
-end
-
-@inline δρ(eos::LinearEquationOfState, T::CellField, i, j, k) = - eos.ρ₀ * eos.βT * (T.data[i, j, k] - eos.T₀)
-@inline δρ(ρ₀, βT, T₀, T, i, j, k) = @inbounds -ρ₀ * βT * (T[i, j, k] - T₀)
-
-"Update the hydrostatic pressure perturbation pHY′ and buoyancy δρ."
-function update_buoyancy!(::Val{Dev}, gΔz, Nx, Ny, Nz, ρ, δρ, T, pHY′, ρ₀, βT, T₀) where Dev
-    @setup Dev
-
-    @loop for k in (1:Nz; blockIdx().z)
-        @loop for j in (1:Ny; (blockIdx().y - 1) * blockDim().y + threadIdx().y)
-            @loop for i in (1:Nx; (blockIdx().x - 1) * blockDim().x + threadIdx().x)
-                @inbounds δρ[i, j, k] = -ρ₀ * βT * (T[i, j, k] - T₀)
-                @inbounds  ρ[i, j, k] = ρ₀ + δρ[i, j, k]
-
-                ∫δρ = (-ρ₀*βT*(T[i, j, 1]-T₀))
-                for k′ in 2:k
-                    ∫δρ += ((-ρ₀*βT*(T[i, j, k′-1]-T₀)) + (-ρ₀*βT*(T[i, j, k′]-T₀)))
-                end
-                @inbounds pHY′[i, j, k] = 0.5 * gΔz * ∫δρ
-            end
-        end
-    end
-
-    @synchronize
-end
-
-"Store previous value of the source term and calculate current source term."
-function update_source_terms!(::Val{Dev}, fCor, χ, ρ₀, κh, κv, 𝜈h, 𝜈v, Nx, Ny, Nz, Δx, Δy, Δz, 
-                              u, v, w, T, S, pHY′, Gu, Gv, Gw, GT, GS, Gpu, Gpv, Gpw, GpT, GpS, F) where Dev
-    @setup Dev
-
-    @loop for k in (1:Nz; blockIdx().z)
-        @loop for j in (1:Ny; (blockIdx().y - 1) * blockDim().y + threadIdx().y)
-            @loop for i in (1:Nx; (blockIdx().x - 1) * blockDim().x + threadIdx().x)
-                @inbounds Gpu[i, j, k] = Gu[i, j, k]
-                @inbounds Gpv[i, j, k] = Gv[i, j, k]
-                @inbounds Gpw[i, j, k] = Gw[i, j, k]
-                @inbounds GpT[i, j, k] = GT[i, j, k]
-                @inbounds GpS[i, j, k] = GS[i, j, k]
-
-                # u-momentum equation
-                @inbounds Gu[i, j, k] = (-u∇u(u, v, w, Nx, Ny, Nz, Δx, Δy, Δz, i, j, k)
-                                            + fCor*avg_xy(v, Nx, Ny, i, j, k)
-                                            - δx_c2f(pHY′, Nx, i, j, k) / (Δx * ρ₀)
-                                            + 𝜈∇²u(u, 𝜈h, 𝜈v, Nx, Ny, Nz, Δx, Δy, Δz, i, j, k)
-                                            + F.u(u, v, w, T, S, Nx, Ny, Nz, Δx, Δy, Δz, i, j, k))
-
-                # v-momentum equation
-                @inbounds Gv[i, j, k] = (-u∇v(u, v, w, Nx, Ny, Nz, Δx, Δy, Δz, i, j, k)
-                                            - fCor*avg_xy(u, Nx, Ny, i, j, k)
-                                            - δy_c2f(pHY′, Ny, i, j, k) / (Δy * ρ₀)
-                                            + 𝜈∇²v(v, 𝜈h, 𝜈v, Nx, Ny, Nz, Δx, Δy, Δz, i, j, k)
-                                            + F.v(u, v, w, T, S, Nx, Ny, Nz, Δx, Δy, Δz, i, j, k))
-
-                # w-momentum equation: comment about how pressure and buoyancy are handled
-                @inbounds Gw[i, j, k] = (-u∇w(u, v, w, Nx, Ny, Nz, Δx, Δy, Δz, i, j, k)
-                                            + 𝜈∇²w(w, 𝜈h, 𝜈v, Nx, Ny, Nz, Δx, Δy, Δz, i, j, k)
-                                            + F.w(u, v, w, T, S, Nx, Ny, Nz, Δx, Δy, Δz, i, j, k))
-
-                # temperature equation
-                @inbounds GT[i, j, k] = (-div_flux(u, v, w, T, Nx, Ny, Nz, Δx, Δy, Δz, i, j, k)
-                                            + κ∇²(T, κh, κv, Nx, Ny, Nz, Δx, Δy, Δz, i, j, k) 
-                                            + F.T(u, v, w, T, S, Nx, Ny, Nz, Δx, Δy, Δz, i, j, k))
-
-                # salinity equation
-                @inbounds GS[i, j, k] = (-div_flux(u, v, w, S, Nx, Ny, Nz, Δx, Δy, Δz, i, j, k)
-                                            + κ∇²(S, κh, κv, Nx, Ny, Nz, Δx, Δy, Δz, i, j, k)
-                                            + F.S(u, v, w, T, S, Nx, Ny, Nz, Δx, Δy, Δz, i, j, k))
-
-                @inbounds Gu[i, j, k] = (1.5 + χ)*Gu[i, j, k] - (0.5 + χ)*Gpu[i, j, k]
-                @inbounds Gv[i, j, k] = (1.5 + χ)*Gv[i, j, k] - (0.5 + χ)*Gpv[i, j, k]
-                @inbounds Gw[i, j, k] = (1.5 + χ)*Gw[i, j, k] - (0.5 + χ)*Gpw[i, j, k]
-                @inbounds GT[i, j, k] = (1.5 + χ)*GT[i, j, k] - (0.5 + χ)*GpT[i, j, k]
-                @inbounds GS[i, j, k] = (1.5 + χ)*GS[i, j, k] - (0.5 + χ)*GpS[i, j, k]
-            end
-        end
-    end
-
-    @synchronize
-end
-
-"tore previous value of the source term and calculate current source term."
-function calculate_source_term_divergence_cpu!(::Val{Dev}, Nx, Ny, Nz, Δx, Δy, Δz, Gu, Gv, Gw, RHS) where Dev
-    @setup Dev
-
-    @loop for k in (1:Nz; blockIdx().z)
-        @loop for j in (1:Ny; (blockIdx().y - 1) * blockDim().y + threadIdx().y)
-            @loop for i in (1:Nx; (blockIdx().x - 1) * blockDim().x + threadIdx().x)
-                # Calculate divergence of the RHS source terms (Gu, Gv, Gw).
-                @inbounds RHS[i, j, k] = div_f2c(Gu, Gv, Gw, Nx, Ny, Nz, Δx, Δy, Δz, i, j, k)
-            end
-        end
-    end
-
-    @synchronize
-end
-
-function calculate_source_term_divergence_gpu!(::Val{Dev}, Nx, Ny, Nz, Δx, Δy, Δz, Gu, Gv, Gw, RHS) where Dev
-    @setup Dev
-
-    @loop for k in (1:Nz; blockIdx().z)
-        @loop for j in (1:Ny; (blockIdx().y - 1) * blockDim().y + threadIdx().y)
-            @loop for i in (1:Nx; (blockIdx().x - 1) * blockDim().x + threadIdx().x)
-                # Calculate divergence of the RHS source terms (Gu, Gv, Gw) and applying a permutation which is the first step in the DCT.
-                if CUDAnative.ffs(k) == 1  # isodd(k)
-                    @inbounds RHS[i, j, convert(UInt32, CUDAnative.floor(k/2) + 1)] = div_f2c(Gu, Gv, Gw, Nx, Ny, Nz, Δx, Δy, Δz, i, j, k)
-                else
-                    @inbounds RHS[i, j, convert(UInt32, Nz - CUDAnative.floor((k-1)/2))] = div_f2c(Gu, Gv, Gw, Nx, Ny, Nz, Δx, Δy, Δz, i, j, k)
-                end
-            end
-        end
-    end
-
-    @synchronize
-end
-
-function idct_permute!(::Val{Dev}, Nx, Ny, Nz, ϕ, pNHS) where Dev
-    @setup Dev
-
-    @loop for k in (1:Nz; blockIdx().z)
-        @loop for j in (1:Ny; (blockIdx().y - 1) * blockDim().y + threadIdx().y)
-            @loop for i in (1:Nx; (blockIdx().x - 1) * blockDim().x + threadIdx().x)
-                if k <= Nz/2
-                    @inbounds pNHS[i, j, 2k-1] = real(ϕ[i, j, k])
-                else
-                    @inbounds pNHS[i, j, 2(Nz-k+1)] = real(ϕ[i, j, k])
-                end
-            end
-        end
-    end
-
-    @synchronize
-end
-
-
-function update_velocities_and_tracers!(::Val{Dev}, Nx, Ny, Nz, Δx, Δy, Δz, Δt, 
-                                        u, v, w, T, S, pNHS, Gu, Gv, Gw, GT, GS, Gpu, Gpv, Gpw, GpT, GpS) where Dev
-    @setup Dev
-
-    @loop for k in (1:Nz; blockIdx().z)
-        @loop for j in (1:Ny; (blockIdx().y - 1) * blockDim().y + threadIdx().y)
-            @loop for i in (1:Nx; (blockIdx().x - 1) * blockDim().x + threadIdx().x)
-                @inbounds u[i, j, k] = u[i, j, k] + (Gu[i, j, k] - (δx_c2f(pNHS, Nx, i, j, k) / Δx)) * Δt
-                @inbounds v[i, j, k] = v[i, j, k] + (Gv[i, j, k] - (δy_c2f(pNHS, Ny, i, j, k) / Δy)) * Δt
-                @inbounds w[i, j, k] = w[i, j, k] + (Gw[i, j, k] - (δz_c2f(pNHS, Nz, i, j, k) / Δz)) * Δt
-                @inbounds T[i, j, k] = T[i, j, k] + (GT[i, j, k] * Δt)
-                @inbounds S[i, j, k] = S[i, j, k] + (GS[i, j, k] * Δt)
-            end
-        end
-    end
-
-    @synchronize
-end
-
-"Apply boundary conditions by modifying the source term G."
-function apply_boundary_conditions!(G, U, cfg, g, bc)
-    #=
-    # Set boundary conditions
-    if bc.top_bc == :no_slip
-        @. @views G.Gu.data[:, :, 1] -= (2*cfg.𝜈v/g.Δz^2) * U.u.data[:, :, 1]
-        @. @views G.Gv.data[:, :, 1] -= (2*cfg.𝜈v/g.Δz^2) * U.v.data[:, :, 1]
-    end
-    
-    if bc.bottom_bc == :no_slip
-        @. @views G.Gu.data[:, :, end] -= (2*cfg.𝜈v/g.Δz^2) * U.u.data[:, :, end]
-        @. @views G.Gv.data[:, :, end] -= (2*cfg.𝜈v/g.Δz^2) * U.v.data[:, :, end]
-    end
-    =#
-    return nothing
-end
+@hascuda using GPUifyLoops, CUDAnative, CuArrays
+
+using Oceananigans.Operators
+
+#include("operators/ops_regular_cartesian_grid_elementwise.jl")
+
+const Tx = 16 # Threads per x-block
+const Ty = 16 # Threads per y-block
+const χ = 0.1 # Adams-Bashforth (AB2) parameter.
+
+"""
+    time_step!(model, Nt, Δt)
+
+Step forward `model` `Nt` time steps using a second-order Adams-Bashforth 
+method with step size `Δt`.
+"""
+function time_step!(model, Nt, Δt)
+
+    clock = model.clock
+    model_start_time = clock.time
+    model_end_time = model_start_time + Nt*Δt
+
+    if clock.time_step == 0
+        for output_writer in model.output_writers
+            write_output(model, output_writer)
+        end
+        for diagnostic in model.diagnostics
+            run_diagnostic(model, diagnostic)
+        end
+    end
+
+    for n in 1:Nt
+        t1 = time_ns() # time each time-step
+
+        time_step_kernel!(Val(model.metadata.arch), Δt,
+                          model.configuration,
+                          model.boundary_conditions,
+                          model.grid,
+                          model.constants,
+                          model.eos,
+                          model.ssp,
+                          model.velocities,
+                          model.tracers,
+                          model.pressures,
+                          model.G,
+                          model.Gp,
+                          model.forcings,
+                          model.stepper_tmp,
+                          model.clock,
+                          model.forcing,
+                          model.grid.Nx, model.grid.Ny, model.grid.Nz,
+                          model.grid.Lx, model.grid.Ly, model.grid.Lz,
+                          model.grid.Δx, model.grid.Δy, model.grid.Δz,
+                          model.stepper_tmp.fC1, model.stepper_tmp.fCC1, model.stepper_tmp.fCC2,
+                          model.constants.g * model.grid.Δz, χ, model.constants.f
+                         )
+
+        clock.time += Δt
+        clock.time_step += 1
+        print("\rmodel.clock.time = $(clock.time) / $model_end_time   ")
+
+        for diagnostic in model.diagnostics
+            (clock.time_step % diagnostic.diagnostic_frequency) == 0 && run_diagnostic(model, diagnostic)
+        end
+
+        for output_writer in model.output_writers
+            (clock.time_step % output_writer.output_frequency) == 0 && write_output(model, output_writer)
+        end
+
+        t2 = time_ns();
+        println(prettytime(t2 - t1))
+    end
+
+    return nothing
+end
+
+time_step!(model; Nt, Δt) = time_step!(model, Nt, Δt)
+
+
+"Execute one time-step on the CPU."
+function time_step_kernel!(::Val{:cpu}, Δt,
+                           cfg, bc, g, c, eos, ssp, U, tr, pr, G, Gp, F, stmp, clock, forcing,
+                           Nx, Ny, Nz, Lx, Ly, Lz, Δx, Δy, Δz, δρ, RHS, ϕ, gΔz, χ, fCor)
+
+    update_buoyancy!(Val(:CPU), gΔz, Nx, Ny, Nz, tr.ρ.data, δρ.data, tr.T.data, pr.pHY′.data, eos.ρ₀, eos.βT, eos.T₀)
+    
+    update_source_terms!(Val(:CPU), fCor, χ, eos.ρ₀, cfg.κh, cfg.κv, cfg.𝜈h, cfg.𝜈v, Nx, Ny, Nz, Δx, Δy, Δz,
+                         U.u.data, U.v.data, U.w.data, tr.T.data, tr.S.data, pr.pHY′.data,
+                         G.Gu.data, G.Gv.data, G.Gw.data, G.GT.data, G.GS.data,
+                         Gp.Gu.data, Gp.Gv.data, Gp.Gw.data, Gp.GT.data, Gp.GS.data, forcing)
+    
+    apply_boundary_conditions!(G, U, cfg, g, bc)
+        
+    calculate_source_term_divergence_cpu!(Val(:CPU), Nx, Ny, Nz, Δx, Δy, Δz, G.Gu.data, G.Gv.data, G.Gw.data, RHS.data)
+    
+    solve_poisson_3d_ppn_planned!(ssp, g, RHS, ϕ)
+    @. pr.pNHS.data = real(ϕ.data)
+    
+    update_velocities_and_tracers!(Val(:CPU), Nx, Ny, Nz, Δx, Δy, Δz, Δt,
+                                   U.u.data, U.v.data, U.w.data, tr.T.data, tr.S.data, pr.pNHS.data,
+                                   G.Gu.data, G.Gv.data, G.Gw.data, G.GT.data, G.GS.data,
+                                   Gp.Gu.data, Gp.Gv.data, Gp.Gw.data, Gp.GT.data, Gp.GS.data)
+
+    return nothing
+end
+
+"Execute one time-step on the GPU."
+function time_step_kernel!(::Val{:gpu}, Δt,
+                           cfg, bc, g, c, eos, ssp, U, tr, pr, G, Gp, F, stmp, clock, forcing,
+                           Nx, Ny, Nz, Lx, Ly, Lz, Δx, Δy, Δz, δρ, RHS, ϕ, gΔz, χ, fCor)
+
+    Bx, By, Bz = Int(Nx/Tx), Int(Ny/Ty), Nz # Blocks in grid
+
+    @hascuda @cuda threads=(Tx, Ty) blocks=(Bx, By, Bz) update_buoyancy!(
+        Val(:GPU), gΔz, Nx, Ny, Nz, tr.ρ.data, δρ.data, tr.T.data, pr.pHY′.data, eos.ρ₀, eos.βT, eos.T₀)
+
+    @hascuda @cuda threads=(Tx, Ty) blocks=(Bx, By, Bz) update_source_terms!(
+        Val(:GPU), fCor, χ, eos.ρ₀, cfg.κh, cfg.κv, cfg.𝜈h, cfg.𝜈v, Nx, Ny, Nz, Δx, Δy, Δz,
+        U.u.data, U.v.data, U.w.data, tr.T.data, tr.S.data, pr.pHY′.data,
+        G.Gu.data, G.Gv.data, G.Gw.data, G.GT.data, G.GS.data,
+        Gp.Gu.data, Gp.Gv.data, Gp.Gw.data, Gp.GT.data, Gp.GS.data, F.FT.data)
+
+    apply_boundary_conditions!(G, U, cfg, g, bc)
+
+    @hascuda @cuda threads=(Tx, Ty) blocks=(Bx, By, Bz) calculate_source_term_divergence_gpu!(
+        Val(:GPU), Nx, Ny, Nz, Δx, Δy, Δz, G.Gu.data, G.Gv.data, G.Gw.data, RHS.data)
+
+    solve_poisson_3d_ppn_gpu_planned!(Tx, Ty, Bx, By, Bz, ssp, g, RHS, ϕ)
+    @hascuda @cuda threads=(Tx, Ty) blocks=(Bx, By, Bz) idct_permute!(Val(:GPU), Nx, Ny, Nz, ϕ.data, pr.pNHS.data)
+
+    @hascuda @cuda threads=(Tx, Ty) blocks=(Bx, By, Bz) update_velocities_and_tracers!(
+        Val(:GPU), Nx, Ny, Nz, Δx, Δy, Δz, Δt,
+        U.u.data, U.v.data, U.w.data, tr.T.data, tr.S.data, pr.pNHS.data,
+        G.Gu.data, G.Gv.data, G.Gw.data, G.GT.data, G.GS.data,
+        Gp.Gu.data, Gp.Gv.data, Gp.Gw.data, Gp.GT.data, Gp.GS.data)
+
+    return nothing
+end
+
+@inline δρ(eos::LinearEquationOfState, T::CellField, i, j, k) = - eos.ρ₀ * eos.βT * (T.data[i, j, k] - eos.T₀)
+@inline δρ(ρ₀, βT, T₀, T, i, j, k) = @inbounds -ρ₀ * βT * (T[i, j, k] - T₀)
+
+"Update the hydrostatic pressure perturbation pHY′ and buoyancy δρ."
+function update_buoyancy!(::Val{Dev}, gΔz, Nx, Ny, Nz, ρ, δρ, T, pHY′, ρ₀, βT, T₀) where Dev
+    @setup Dev
+
+    @loop for k in (1:Nz; blockIdx().z)
+        @loop for j in (1:Ny; (blockIdx().y - 1) * blockDim().y + threadIdx().y)
+            @loop for i in (1:Nx; (blockIdx().x - 1) * blockDim().x + threadIdx().x)
+                @inbounds δρ[i, j, k] = -ρ₀ * βT * (T[i, j, k] - T₀)
+                @inbounds  ρ[i, j, k] = ρ₀ + δρ[i, j, k]
+
+                ∫δρ = (-ρ₀*βT*(T[i, j, 1]-T₀))
+                for k′ in 2:k
+                    ∫δρ += ((-ρ₀*βT*(T[i, j, k′-1]-T₀)) + (-ρ₀*βT*(T[i, j, k′]-T₀)))
+                end
+                @inbounds pHY′[i, j, k] = 0.5 * gΔz * ∫δρ
+            end
+        end
+    end
+
+    @synchronize
+end
+
+"Store previous value of the source term and calculate current source term."
+function update_source_terms!(::Val{Dev}, fCor, χ, ρ₀, κh, κv, 𝜈h, 𝜈v, Nx, Ny, Nz, Δx, Δy, Δz, 
+                              u, v, w, T, S, pHY′, Gu, Gv, Gw, GT, GS, Gpu, Gpv, Gpw, GpT, GpS, F) where Dev
+    @setup Dev
+
+    @loop for k in (1:Nz; blockIdx().z)
+        @loop for j in (1:Ny; (blockIdx().y - 1) * blockDim().y + threadIdx().y)
+            @loop for i in (1:Nx; (blockIdx().x - 1) * blockDim().x + threadIdx().x)
+                @inbounds Gpu[i, j, k] = Gu[i, j, k]
+                @inbounds Gpv[i, j, k] = Gv[i, j, k]
+                @inbounds Gpw[i, j, k] = Gw[i, j, k]
+                @inbounds GpT[i, j, k] = GT[i, j, k]
+                @inbounds GpS[i, j, k] = GS[i, j, k]
+
+                # u-momentum equation
+                @inbounds Gu[i, j, k] = (-u∇u(u, v, w, Nx, Ny, Nz, Δx, Δy, Δz, i, j, k)
+                                            + fCor*avg_xy(v, Nx, Ny, i, j, k)
+                                            - δx_c2f(pHY′, Nx, i, j, k) / (Δx * ρ₀)
+                                            + 𝜈∇²u(u, 𝜈h, 𝜈v, Nx, Ny, Nz, Δx, Δy, Δz, i, j, k)
+                                            + F.u(u, v, w, T, S, Nx, Ny, Nz, Δx, Δy, Δz, i, j, k))
+
+                # v-momentum equation
+                @inbounds Gv[i, j, k] = (-u∇v(u, v, w, Nx, Ny, Nz, Δx, Δy, Δz, i, j, k)
+                                            - fCor*avg_xy(u, Nx, Ny, i, j, k)
+                                            - δy_c2f(pHY′, Ny, i, j, k) / (Δy * ρ₀)
+                                            + 𝜈∇²v(v, 𝜈h, 𝜈v, Nx, Ny, Nz, Δx, Δy, Δz, i, j, k)
+                                            + F.v(u, v, w, T, S, Nx, Ny, Nz, Δx, Δy, Δz, i, j, k))
+
+                # w-momentum equation: comment about how pressure and buoyancy are handled
+                @inbounds Gw[i, j, k] = (-u∇w(u, v, w, Nx, Ny, Nz, Δx, Δy, Δz, i, j, k)
+                                            + 𝜈∇²w(w, 𝜈h, 𝜈v, Nx, Ny, Nz, Δx, Δy, Δz, i, j, k)
+                                            + F.w(u, v, w, T, S, Nx, Ny, Nz, Δx, Δy, Δz, i, j, k))
+
+                # temperature equation
+                @inbounds GT[i, j, k] = (-div_flux(u, v, w, T, Nx, Ny, Nz, Δx, Δy, Δz, i, j, k)
+                                            + κ∇²(T, κh, κv, Nx, Ny, Nz, Δx, Δy, Δz, i, j, k) 
+                                            + F.T(u, v, w, T, S, Nx, Ny, Nz, Δx, Δy, Δz, i, j, k))
+
+                # salinity equation
+                @inbounds GS[i, j, k] = (-div_flux(u, v, w, S, Nx, Ny, Nz, Δx, Δy, Δz, i, j, k)
+                                            + κ∇²(S, κh, κv, Nx, Ny, Nz, Δx, Δy, Δz, i, j, k)
+                                            + F.S(u, v, w, T, S, Nx, Ny, Nz, Δx, Δy, Δz, i, j, k))
+
+                @inbounds Gu[i, j, k] = (1.5 + χ)*Gu[i, j, k] - (0.5 + χ)*Gpu[i, j, k]
+                @inbounds Gv[i, j, k] = (1.5 + χ)*Gv[i, j, k] - (0.5 + χ)*Gpv[i, j, k]
+                @inbounds Gw[i, j, k] = (1.5 + χ)*Gw[i, j, k] - (0.5 + χ)*Gpw[i, j, k]
+                @inbounds GT[i, j, k] = (1.5 + χ)*GT[i, j, k] - (0.5 + χ)*GpT[i, j, k]
+                @inbounds GS[i, j, k] = (1.5 + χ)*GS[i, j, k] - (0.5 + χ)*GpS[i, j, k]
+            end
+        end
+    end
+
+    @synchronize
+end
+
+"tore previous value of the source term and calculate current source term."
+function calculate_source_term_divergence_cpu!(::Val{Dev}, Nx, Ny, Nz, Δx, Δy, Δz, Gu, Gv, Gw, RHS) where Dev
+    @setup Dev
+
+    @loop for k in (1:Nz; blockIdx().z)
+        @loop for j in (1:Ny; (blockIdx().y - 1) * blockDim().y + threadIdx().y)
+            @loop for i in (1:Nx; (blockIdx().x - 1) * blockDim().x + threadIdx().x)
+                # Calculate divergence of the RHS source terms (Gu, Gv, Gw).
+                @inbounds RHS[i, j, k] = div_f2c(Gu, Gv, Gw, Nx, Ny, Nz, Δx, Δy, Δz, i, j, k)
+            end
+        end
+    end
+
+    @synchronize
+end
+
+function calculate_source_term_divergence_gpu!(::Val{Dev}, Nx, Ny, Nz, Δx, Δy, Δz, Gu, Gv, Gw, RHS) where Dev
+    @setup Dev
+
+    @loop for k in (1:Nz; blockIdx().z)
+        @loop for j in (1:Ny; (blockIdx().y - 1) * blockDim().y + threadIdx().y)
+            @loop for i in (1:Nx; (blockIdx().x - 1) * blockDim().x + threadIdx().x)
+                # Calculate divergence of the RHS source terms (Gu, Gv, Gw) and applying a permutation which is the first step in the DCT.
+                if CUDAnative.ffs(k) == 1  # isodd(k)
+                    @inbounds RHS[i, j, convert(UInt32, CUDAnative.floor(k/2) + 1)] = div_f2c(Gu, Gv, Gw, Nx, Ny, Nz, Δx, Δy, Δz, i, j, k)
+                else
+                    @inbounds RHS[i, j, convert(UInt32, Nz - CUDAnative.floor((k-1)/2))] = div_f2c(Gu, Gv, Gw, Nx, Ny, Nz, Δx, Δy, Δz, i, j, k)
+                end
+            end
+        end
+    end
+
+    @synchronize
+end
+
+function idct_permute!(::Val{Dev}, Nx, Ny, Nz, ϕ, pNHS) where Dev
+    @setup Dev
+
+    @loop for k in (1:Nz; blockIdx().z)
+        @loop for j in (1:Ny; (blockIdx().y - 1) * blockDim().y + threadIdx().y)
+            @loop for i in (1:Nx; (blockIdx().x - 1) * blockDim().x + threadIdx().x)
+                if k <= Nz/2
+                    @inbounds pNHS[i, j, 2k-1] = real(ϕ[i, j, k])
+                else
+                    @inbounds pNHS[i, j, 2(Nz-k+1)] = real(ϕ[i, j, k])
+                end
+            end
+        end
+    end
+
+    @synchronize
+end
+
+
+function update_velocities_and_tracers!(::Val{Dev}, Nx, Ny, Nz, Δx, Δy, Δz, Δt, 
+                                        u, v, w, T, S, pNHS, Gu, Gv, Gw, GT, GS, Gpu, Gpv, Gpw, GpT, GpS) where Dev
+    @setup Dev
+
+    @loop for k in (1:Nz; blockIdx().z)
+        @loop for j in (1:Ny; (blockIdx().y - 1) * blockDim().y + threadIdx().y)
+            @loop for i in (1:Nx; (blockIdx().x - 1) * blockDim().x + threadIdx().x)
+                @inbounds u[i, j, k] = u[i, j, k] + (Gu[i, j, k] - (δx_c2f(pNHS, Nx, i, j, k) / Δx)) * Δt
+                @inbounds v[i, j, k] = v[i, j, k] + (Gv[i, j, k] - (δy_c2f(pNHS, Ny, i, j, k) / Δy)) * Δt
+                @inbounds w[i, j, k] = w[i, j, k] + (Gw[i, j, k] - (δz_c2f(pNHS, Nz, i, j, k) / Δz)) * Δt
+                @inbounds T[i, j, k] = T[i, j, k] + (GT[i, j, k] * Δt)
+                @inbounds S[i, j, k] = S[i, j, k] + (GS[i, j, k] * Δt)
+            end
+        end
+    end
+
+    @synchronize
+end
+
+"Apply boundary conditions by modifying the source term G."
+function apply_boundary_conditions!(G, U, cfg, g, bc)
+    #=
+    # Set boundary conditions
+    if bc.top_bc == :no_slip
+        @. @views G.Gu.data[:, :, 1] -= (2*cfg.𝜈v/g.Δz^2) * U.u.data[:, :, 1]
+        @. @views G.Gv.data[:, :, 1] -= (2*cfg.𝜈v/g.Δz^2) * U.v.data[:, :, 1]
+    end
+    
+    if bc.bottom_bc == :no_slip
+        @. @views G.Gu.data[:, :, end] -= (2*cfg.𝜈v/g.Δz^2) * U.u.data[:, :, end]
+        @. @views G.Gv.data[:, :, end] -= (2*cfg.𝜈v/g.Δz^2) * U.v.data[:, :, end]
+    end
+    =#
+    return nothing
+end