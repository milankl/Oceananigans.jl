using Adapt

import Oceananigans.BoundaryConditions: fill_halo_regions!

<<<<<<< HEAD
#####
##### AbstractReducedField stuff
#####

abstract type AbstractReducedField{X, Y, Z, A, G, T, N} <: AbstractDataField{X, Y, Z, A, G, T, 3} end
=======
abstract type AbstractReducedField{X, Y, Z, A, G, T, N} <: AbstractDataField{X, Y, Z, A, G, T} end
>>>>>>> 7cc147bb

const ARF = AbstractReducedField

fill_halo_regions!(field::AbstractReducedField, arch, args...) =
    fill_halo_regions!(field.data, field.boundary_conditions, arch, field.grid, args...; reduced_dimensions=field.dims)

const DimsType = NTuple{N, Int} where N

function validate_reduced_dims(dims)
    dims = Tuple(dims)

    # Check type
    dims isa DimsType || error("Reduced dims must be an integer or tuple of integers.")

    # Check length
    length(dims) > 3  && error("Models are 3-dimensional. Cannot reduce over 4+ dimensions.")

    # Check values
    all(1 <= d <= 3 for d in dims) || error("Dimensions must be one of 1, 2, 3.")

    return dims
end

function validate_reduced_locations(X, Y, Z, dims)
    loc = (X, Y, Z)

    # Check reduced locations
    for i in dims
        isnothing(loc[i]) || ArgumentError("The location of reduced dimensions must be Nothing")
    end

    return nothing
end

#####
##### Concrete ReducedField
#####

struct ReducedField{X, Y, Z, A, D, G, T, N, B} <: AbstractReducedField{X, Y, Z, A, G, T, N}
                   data :: D
           architecture :: A
                   grid :: G
                   dims :: NTuple{N, Int}
    boundary_conditions :: B

    """
        ReducedField{X, Y, Z}(data, grid, dims)

    Returns a `ReducedField` at location `(X, Y, Z)` with `data` on `grid`
    that is reduced over the dimensions in `dims`.
    """
    function ReducedField{X, Y, Z}(data::D, arch::A, grid::G, dims, bcs::B) where {X, Y, Z, A, D, G, B}

        dims = validate_reduced_dims(dims)
        validate_reduced_locations(X, Y, Z, dims)
        validate_field_data(X, Y, Z, data, grid)

        N = length(dims)
        T = eltype(grid)

        return new{X, Y, Z, A, D, G, T, N, B}(data, arch, grid, dims, bcs)
    end
end

"""
    ReducedField(X, Y, Z, arch, grid; dims, data=nothing, boundary_conditions=nothing)

Returns a `ReducedField` reduced over `dims` on `grid` and `arch`itecture with `boundary_conditions`.

The location `(X, Y, Z)` may be the parent, three-dimension location or the reduced location.

If `data` is specified, it should be an `OffsetArray` with singleton reduced dimensions;
otherwise `data` is allocated.

If `boundary_conditions` are not provided, default boundary conditions are constructed
using the reduced location.
"""
function ReducedField(Xr, Yr, Zr, arch, grid; dims, data=nothing,
                      boundary_conditions=nothing)

    dims = validate_reduced_dims(dims)

    # Reduce non-reduced dimensions
    X, Y, Z = reduced_location((Xr, Yr, Zr); dims=dims)

    if isnothing(data)
        data = new_data(arch, grid, (X, Y, Z))
    end

    if isnothing(boundary_conditions)
        boundary_conditions = FieldBoundaryConditions(grid, (X, Y, Z))
    end

    return ReducedField{X, Y, Z}(data, arch, grid, dims, boundary_conditions)
end

ReducedField(Lr, arch, grid; dims, kwargs...) = ReducedField(Lr..., arch, grid; dims=dims, kwargs...)

# Canonical `similar` for AbstractReducedField
Base.similar(r::AbstractReducedField{X, Y, Z, Arch}) where {X, Y, Z, Arch} =
    ReducedField(X, Y, Z, Arch(), r.grid; dims=r.dims, boundary_conditions=r.boundary_conditions)

#####
##### ReducedField utils
#####

reduced_location(loc; dims) = Tuple(i ∈ dims ? Nothing : loc[i] for i in 1:3)

Adapt.adapt_structure(to, reduced_field::ReducedField{X, Y, Z}) where {X, Y, Z} =
    ReducedField{X, Y, Z}(adapt(to, reduced_field.data), nothing, adapt(to, reduced_field.grid), reduced_field.dims, nothing)<|MERGE_RESOLUTION|>--- conflicted
+++ resolved
@@ -2,15 +2,11 @@
 
 import Oceananigans.BoundaryConditions: fill_halo_regions!
 
-<<<<<<< HEAD
 #####
 ##### AbstractReducedField stuff
 #####
 
 abstract type AbstractReducedField{X, Y, Z, A, G, T, N} <: AbstractDataField{X, Y, Z, A, G, T, 3} end
-=======
-abstract type AbstractReducedField{X, Y, Z, A, G, T, N} <: AbstractDataField{X, Y, Z, A, G, T} end
->>>>>>> 7cc147bb
 
 const ARF = AbstractReducedField
 
