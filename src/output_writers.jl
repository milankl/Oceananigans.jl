--- conflicted
+++ resolved
@@ -29,17 +29,12 @@
     padding::Int
 end
 
-<<<<<<< HEAD
 function Checkpointer(; dir=".", prefix="", frequency=1, padding=9)
     Checkpointer(dir, prefix, frequency, padding)
 end
 
 function NetCDFOutputWriter(; dir=".", prefix="", frequency=1, padding=9, compression=5)
     NetCDFOutputWriter(dir, prefix, frequency, padding, compression)
-=======
-function NetCDFOutputWriter(; dir=".", prefix="", frequency=1, padding=9, compression=5, async=false)
-    NetCDFOutputWriter(dir, prefix, frequency, padding, compression, async)
->>>>>>> 71635608
 end
 
 "Return the filename extension for the `OutputWriter` filetype."
