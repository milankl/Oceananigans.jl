--- conflicted
+++ resolved
@@ -1,9 +1,6 @@
 using Oceananigans.Utils: prettysummary
 using Oceananigans.OutputWriters: WindowedTimeAverage, advance_time_average!
-<<<<<<< HEAD
-=======
 using Oceananigans: TimeStepCallsite, TendencyCallsite, UpdateStateCallsite
->>>>>>> 31ffa28e
 
 struct Callback{P, F, S, CS}
     func :: F
