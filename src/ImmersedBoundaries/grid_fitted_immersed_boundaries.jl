--- conflicted
+++ resolved
@@ -35,17 +35,6 @@
 """
 struct GridFittedBottom{H} <: AbstractGridFittedBottom{H}
     bottom_height :: H
-<<<<<<< HEAD
-end
-
-function Base.summary(ib::GridFittedBottom)
-    hmax = maximum(ib.bottom_height)
-    hmin = minimum(ib.bottom_height)
-    return @sprintf("GridFittedBottom(min(h)=%.2e, max(h)=%.2e)", hmin, hmax)
-end
-
-Base.show(io, ib::GridFittedBottom) = print(io, summary(ib))
-=======
 end
 
 function Base.summary(ib::GridFittedBottom)
@@ -58,7 +47,6 @@
 
 
 Base.show(io::IO, ib::GridFittedBottom) = print(io, summary(ib))
->>>>>>> d4a71d3b
 
 """
     ImmersedBoundaryGrid(grid, ib::GridFittedBottom)
