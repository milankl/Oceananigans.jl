--- conflicted
+++ resolved
@@ -42,26 +42,16 @@
 
 If `grid` is not supplied, it will be reconstructed from file.
 """
-<<<<<<< HEAD
 FieldTimeSeries(filepath, name; architecture=CPU(), grid=nothing, ArrayType=array_type(architecture), backend=InMemory()) =
     FieldTimeSeries(filepath, name, architecture, grid, ArrayType, backend)
 
 function FieldTimeSeries(filepath, name, architecture, grid, ArrayType, backend::InMemory)
     file = jldopen(filepath)
 
-    grid = isnothing(grid) ? file["serialized/grid"] : grid
-=======
-FieldTimeSeries(filepath, name; architecture=CPU(), backend=InMemory(), kwargs...) =
-    FieldTimeSeries(filepath, name, architecture, backend; kwargs...)
-
-function FieldTimeSeries(filepath, name, architecture, backend::InMemory; grid=nothing)
-    file = jldopen(filepath)
-
     if isnothing(grid)
         grid = file["serialized/grid"]
     end
-
->>>>>>> adc81bcc
+  
     Hx, Hy, Hz = halo_size(grid)
 
     iterations = parse.(Int, keys(file["timeseries/t"]))
@@ -86,20 +76,13 @@
     return FieldTimeSeries{LX, LY, LZ}(backend, data, architecture, grid, bcs, times, name, abspath(filepath), ndims(data))
 end
 
-<<<<<<< HEAD
 function FieldTimeSeries(filepath, name, architecture, grid, ArrayType, backend::OnDisk)
     file = jldopen(filepath)
-
-    grid = isnothing(grid) ? file["serialized/grid"] : grid
-=======
-function FieldTimeSeries(filepath, name, architecture, backend::OnDisk; grid=nothing)
-    file = jldopen(filepath)
-
+    
     if isnothing(grid)
         grid = file["serialized/grid"]
     end
 
->>>>>>> adc81bcc
     iterations = parse.(Int, keys(file["timeseries/t"]))
     times = [file["timeseries/t/$i"] for i in iterations]
 
