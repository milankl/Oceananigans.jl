"""
Notes on generalization:

The operators in this file have been defined with the intent of implementing a vertically
stretched Cartesian grid. To generalize these operators to more general grids, numerous
new grid spacing operators will have to be defined which can be combined in a combinatorial
fashion to define new area and volume operators.

Generalizing to the somewhat simple case of non-uniform spacing in the x, y, and z involves
defining two grid spacings per dimensions, e.g. Δxᶜᵃᵃ for the distance between adjacent cell
faces and Δxᶠᵃᵃ for the distance between adjacent cell centers.

Generalizing to the more complex case of locally orthogonal grids such as the cubed sphere
may involve defining more grid spacing operators, potentially up to eight per dimension,
although not all may be used in practice.
"""

using Oceananigans.Grids: AbstractRectilinearGrid, RegularCartesianGrid, VerticallyStretchedCartesianGrid

#####
##### Cartesian grid spacings
#####

@inline Δx(i, j, k, grid::AbstractRectilinearGrid) = grid.Δx
@inline Δy(i, j, k, grid::AbstractRectilinearGrid) = grid.Δy

@inline ΔzC(i, j, k, grid::RegularCartesianGrid) = grid.Δz
@inline ΔzC(i, j, k, grid::VerticallyStretchedCartesianGrid) = @inbounds grid.ΔzC[k]

@inline ΔzF(i, j, k, grid::RegularCartesianGrid) = grid.Δz
@inline ΔzF(i, j, k, grid::VerticallyStretchedCartesianGrid) = @inbounds grid.ΔzF[k]

<<<<<<< HEAD
#####
##### Curvilinear grid spacing operators
#####

=======
# Experimental curvilinear grid spacing operators
>>>>>>> 2c8d1481
@inline Δxᶜᶠᵃ(i, j, k, grid) = grid.Δx
@inline Δxᶠᶜᵃ(i, j, k, grid) = grid.Δx

@inline Δyᶠᶜᵃ(i, j, k, grid) = grid.Δy
@inline Δyᶜᶠᵃ(i, j, k, grid) = grid.Δy

@inline Δx_uᶠᶜᵃ(i, j, k, grid, u) = @inbounds Δxᶠᶜᵃ(i, j, k, grid) * u[i, j, k]
@inline Δx_vᶜᶠᵃ(i, j, k, grid, v) = @inbounds Δxᶜᶠᵃ(i, j, k, grid) * v[i, j, k]

@inline Δy_uᶠᶜᵃ(i, j, k, grid, u) = @inbounds Δyᶠᶜᵃ(i, j, k, grid) * u[i, j, k]
@inline Δy_vᶜᶠᵃ(i, j, k, grid, v) = @inbounds Δyᶜᶠᵃ(i, j, k, grid) * v[i, j, k]

#####
##### Areas
#####

@inline Axᵃᵃᶜ(i, j, k, grid) = Δy(i, j, k, grid) * ΔzF(i, j, k, grid)
@inline Axᵃᵃᶠ(i, j, k, grid) = Δy(i, j, k, grid) * ΔzC(i, j, k, grid)

@inline Ayᵃᵃᶜ(i, j, k, grid) = Δx(i, j, k, grid) * ΔzF(i, j, k, grid)
@inline Ayᵃᵃᶠ(i, j, k, grid) = Δx(i, j, k, grid) * ΔzC(i, j, k, grid)

@inline Azᵃᵃᵃ(i, j, k, grid) = Δx(i, j, k, grid) * Δy(i, j, k, grid)

@inline Azᶠᶠᵃ(i, j, k, grid) = Δx(i, j, k, grid) * Δy(i, j, k, grid)
@inline Azᶜᶜᵃ(i, j, k, grid) = Δx(i, j, k, grid) * Δy(i, j, k, grid)

#####
##### Volumes
#####

@inline Vᵃᵃᶜ(i, j, k, grid) = Δx(i, j, k, grid) * Δy(i, j, k, grid) * ΔzF(i, j, k, grid)
@inline Vᵃᵃᶠ(i, j, k, grid) = Δx(i, j, k, grid) * Δy(i, j, k, grid) * ΔzC(i, j, k, grid)<|MERGE_RESOLUTION|>--- conflicted
+++ resolved
@@ -30,14 +30,10 @@
 @inline ΔzF(i, j, k, grid::RegularCartesianGrid) = grid.Δz
 @inline ΔzF(i, j, k, grid::VerticallyStretchedCartesianGrid) = @inbounds grid.ΔzF[k]
 
-<<<<<<< HEAD
 #####
 ##### Curvilinear grid spacing operators
 #####
 
-=======
-# Experimental curvilinear grid spacing operators
->>>>>>> 2c8d1481
 @inline Δxᶜᶠᵃ(i, j, k, grid) = grid.Δx
 @inline Δxᶠᶜᵃ(i, j, k, grid) = grid.Δx
 
