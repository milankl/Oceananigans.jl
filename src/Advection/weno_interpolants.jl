--- conflicted
+++ resolved
@@ -1,4 +1,5 @@
 ## Values taken from Balsara & Shu "Monotonicity Preserving Weighted Essentially Non-oscillatory Schemes with Inceasingly High Order of Accuracy"
+
 const ƞ = Int32(2) # WENO exponent
 const ε = 1e-8
 
@@ -132,15 +133,9 @@
 
 @inline global_smoothness_indicator(::Val{2}, β) = abs(β[1] - β[2])
 @inline global_smoothness_indicator(::Val{3}, β) = abs(β[1] - β[3])
-<<<<<<< HEAD
 @inline global_smoothness_indicator(::Val{4}, β) = abs(β[1] + 3β[2] - 3β[3] - β[4])
 @inline global_smoothness_indicator(::Val{5}, β) = abs(β[1] + 2β[2] - 6β[3] + 2β[4] + β[5])
 @inline global_smoothness_indicator(::Val{6}, β) = abs(β[1] + 36β[2] + 135β[3] - 135β[4] - 36β[5] - β[6])
-=======
-@inline global_smoothness_indicator(::Val{4}, β) = abs(β[1] - β[2] - β[3] + β[4])
-@inline global_smoothness_indicator(::Val{5}, β) = abs(β[1] - β[5])
-@inline global_smoothness_indicator(::Val{6}, β) = abs(β[1] - β[2] - β[5] + β[6])
->>>>>>> 9d3d8462
 
 # Calculating Dynamic WENO Weights, either with JS weno, Z weno or VectorInvariant WENO
 for (side, coeff) in zip([:left, :right], (:Cl, :Cr))
