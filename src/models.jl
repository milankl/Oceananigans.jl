--- conflicted
+++ resolved
@@ -31,7 +31,6 @@
 
 """
     Model(; grid, kwargs...)
-<<<<<<< HEAD
 
 Construct an `Oceananigans.jl` model on `grid`.
 
@@ -46,38 +45,15 @@
 
     `closure`             : The turbulence closure for `model`. See `TurbulenceClosures`.
 
-    `constants`           : `PlanetaryConstants(g=g, f=f)`, determines gravitational acclereation `g`
+    `constants`           : `PlanetaryConstants(g=g, f=f)`, determines gravitational acceleration `g`
                              and Coriolis parameter `f`.
 
-=======
-
-Construct an `Oceananigans.jl` model on `grid`.
-
-Important keyword arguments include
-
-    `grid`                : (required) The resolution and discrete geometry on which `model` is solved.
-                            Currently the only option is `RegularCartesianGrid`.
-
-    `architecture`        : `CPU()` or `GPU()`. The computer architecture used to time-step `model`. 
-
-    `float_type`          : `Float32` or `Float64`. The floating point type used for `model` data.
-
-    `closure`             : The turbulence closure for `model`. See `TurbulenceClosures`.
-
-    `constants`           : `PlanetaryConstants(g=g, f=f)`, determines gravitational acclereation `g` 
-                             and Coriolis parameter `f`.
-
->>>>>>> 0123df7f
     `eos`                 : The equation of state that relates tracers `T` and `S` to density perturbations.
                             See `EquationOfState`.
 
     `forcing`             : User-defined forcing functions that contribute to solution tendencies.
 
-<<<<<<< HEAD
     `boundary_conditions` : User-defined boundary conditions for model fields. Can be either
-=======
-    `boundary_conditions` : User-defined boundary conditions for model fields. Can be either 
->>>>>>> 0123df7f
                             `SolutionBoundaryConditions` or `ModelBoundaryConditions`.
                             See `BoundaryConditions`, `HorizontallyPeriodicSolutionBCs` and `ChannelSolutionBCs`.
 
@@ -95,13 +71,8 @@
     # Forcing and boundary conditions for (u, v, w, T, S)
                 forcing = Forcing(),
     boundary_conditions = HorizontallyPeriodicSolutionBCs(),
-<<<<<<< HEAD
          output_writers = AbstractOutputWriter[],
             diagnostics = AbstractDiagnostic[],
-=======
-         output_writers = OutputWriter[],
-            diagnostics = Diagnostic[],
->>>>>>> 0123df7f
              parameters = nothing, # user-defined container for parameters in forcing and boundary conditions
     # Velocity fields, tracer fields, pressure fields, and time-stepper initialization
              velocities = VelocityFields(architecture, grid),
@@ -135,17 +106,10 @@
 
 kwargs are passed to the regular `Model` constructor.
 """
-<<<<<<< HEAD
 ChannelModel(; boundary_conditions=ChannelSolutionBCs(), kwargs...) =
     Model(; boundary_conditions=boundary_conditions, kwargs...)
 
 function BasicChannelModel(; N, L, ν=ν₀, κ=κ₀, float_type=Float64,
-=======
-ChannelModel(; boundary_conditions=ChannelSolutionBCs(), kwargs...) = 
-    Model(; boundary_conditions=boundary_conditions, kwargs...)
-
-function BasicChannelModel(; N, L, ν=ν₀, κ=κ₀, float_type=Float64, 
->>>>>>> 0123df7f
                            boundary_conditions=ChannelSolutionBCs(), kwargs...)
 
     grid = RegularCartesianGrid(float_type, N, L)
