# # Horizontal convection example
#
# In "horizontal convection", a non-uniform buoyancy is imposed on top of an initially resting fluid.
#
# This example demonstrates:
#
#   * How to use `ComputedField`s for output.
#   * How to post-process saved output using `FieldTimeSeries`.
#
# ## Install dependencies
#
# First let's make sure we have all required packages installed.

# ```julia
# using Pkg
# pkg"add Oceananigans, JLD2, Plots"
# ```

# ## Horizontal convection
#
# We consider here two-dimensional horizontal convection of an incompressible flow ``\boldsymbol{u} = (u, w)``
# on the ``(x, z)``-plane (``-L_x/2 \le x \le L_x/2`` and ``-H \le z \le 0``). The flow evolves
# under the effect of gravity. The only forcing on the fluid comes from a prescribed, non-uniform
# buoyancy at the top-surface of the domain.
#
# We start by importing `Oceananigans` and `Printf`.

using Oceananigans
using Printf

# ### The grid

H = 1.0          # vertical domain extent
Lx = 2H          # horizontal domain extent
Nx, Nz = 128, 64 # horizontal, vertical resolution

grid = RectilinearGrid(size = (Nx, Nz),
<<<<<<< HEAD
                                 x = (-Lx/2, Lx/2),
                                 z = (-H, 0),
                              halo = (3, 3),
                          topology = (Bounded, Flat, Bounded))
=======
                          x = (-Lx/2, Lx/2),
                          z = (-H, 0),
                       halo = (3, 3),
                   topology = (Bounded, Flat, Bounded))
>>>>>>> 5573f7ca

# ### Boundary conditions
#
# At the surface, the imposed buoyancy is
# ```math
# b(x, z = 0, t) = - b_* \cos (2 \pi x / L_x) \, ,
# ```
# while zero-flux boundary conditions are imposed on all other boundaries. We use free-slip 
# boundary conditions on ``u`` and ``w`` everywhere.

b★ = 1.0

@inline bˢ(x, y, t, p) = - p.b★ * cos(2π * x / p.Lx)

b_bcs = FieldBoundaryConditions(top = ValueBoundaryCondition(bˢ, parameters=(; b★, Lx)))

# ### Non-dimensional control parameters and Turbulence closure
#
# The problem is characterized by three non-dimensional parameters. The first is the domain's
# aspect ratio, ``L_x / H`` and the other two are the Rayleigh (``Ra``) and Prandtl (``Pr``)
# numbers:
#
# ```math
# Ra = \frac{b_* L_x^3}{\nu \kappa} \, , \quad \text{and}\, \quad Pr = \frac{\nu}{\kappa} \, .
# ```
#
# The Prandtl number expresses the ratio of momentum over heat diffusion; the Rayleigh number
# is a measure of the relative importance of gravity over viscosity in the momentum equation.
#
# For a domain with a given extent, the nondimensional values of ``Ra`` and ``Pr`` uniquely
# determine the viscosity and diffusivity, i.e.,
# 
# ```math
# \nu = \sqrt{\frac{Pr b_* L_x^3}{Ra}} \quad \text{and} \quad \kappa = \sqrt{\frac{b_* L_x^3}{Pr Ra}} \, .
# ```
#
# We use isotropic viscosity and diffusivities, `ν` and `κ` whose values are obtain from the
# prescribed ``Ra`` and ``Pr`` numbers. Here, we use ``Pr = 1`` and ``Ra = 10^8``:

Pr = 1.0    # Prandtl number
Ra = 1e8    # Rayleigh number

ν = sqrt(Pr * b★ * Lx^3 / Ra)  # Laplacian viscosity
κ = ν * Pr                     # Laplacian diffusivity
nothing # hide

# ## Model instantiation
#
# We instantiate the model with the fifth-order WENO advection scheme, a 3rd order
# Runge-Kutta time-stepping scheme, and a `BuoyancyTracer`.

model = NonhydrostaticModel(
           architecture = CPU(),
                   grid = grid,
              advection = WENO5(),
            timestepper = :RungeKutta3,
                tracers = :b,
               buoyancy = BuoyancyTracer(),
                closure = IsotropicDiffusivity(ν=ν, κ=κ),
    boundary_conditions = (; b=b_bcs))

# ## Simulation set-up
#
# We set up a simulation that runs up to ``t = 40`` with a `JLD2OutputWriter` that saves the flow
# speed, ``\sqrt{u^2 + w^2}``, the buoyancy, ``b``, andthe vorticity, ``\partial_z u - \partial_x w``.

simulation = Simulation(model, Δt=1e-2, stop_time=40.0)

# ### The `TimeStepWizard`
#
# The TimeStepWizard manages the time-step adaptively, keeping the Courant-Freidrichs-Lewy 
# (CFL) number close to `0.75` while ensuring the time-step does not increase beyond the 
# maximum allowable value for numerical stability.

wizard = TimeStepWizard(cfl=0.75, max_change=1.2, max_Δt=1e-1)

simulation.callbacks[:wizard] = Callback(wizard, IterationInterval(50))

# ### A progress messenger
#
# We write a function that prints out a helpful progress message while the simulation runs.

progress(sim) = @printf("i: % 6d, sim time: % 1.3f, wall time: % 10s, Δt: % 1.4f, CFL: %.2e\n",
                        iteration(sim), time(sim), prettytime(sim.run_wall_time),
                        sim.Δt, AdvectiveCFL(sim.Δt)(sim.model))

simulation.callbacks[:progress] = Callback(progress, IterationInterval(50))

# ### Output
#
# We use `ComputedField`s to diagnose and output the total flow speed, the vorticity, ``\zeta``,
# and the buoyancy, ``b``. Note that `ComputedField`s take "AbstractOperations" on `Field`s as
# input:

u, v, w = model.velocities # unpack velocity `Field`s
b = model.tracers.b        # unpack buoyancy `Field`

## total flow speed
s = ComputedField(sqrt(u^2 + w^2))

## y-component of vorticity
ζ = ComputedField(∂z(u) - ∂x(w))

outputs = (s = s, b = b, ζ = ζ)
nothing # hide

# We create a `JLD2OutputWriter` that saves the speed, and the vorticity.
# We then add the `JLD2OutputWriter` to the `simulation`.

saved_output_prefix = "horizontal_convection"
saved_output_filename = saved_output_prefix * ".jld2"

simulation.output_writers[:fields] = JLD2OutputWriter(model, outputs,
                                                  field_slicer = nothing,
                                                      schedule = TimeInterval(0.5),
                                                        prefix = saved_output_prefix,
                                                         force = true)
nothing # hide

# Ready to press the big red button:

run!(simulation)

# ## Load saved output, process, visualize
#
# We animate the results by opening the JLD2 file, extracting data for the iterations we ended
# up saving at, and ploting the saved fields. From the saved buoyancy field we compute the 
# buoyancy dissipation, ``\chi = \kappa |\boldsymbol{\nabla} b|^2``, and plot that also.
#
# To start we load the saved fields are `FieldTimeSeries` and prepare for animating the flow by
# creating coordinate arrays that each field lives on.


using JLD2, Plots
using Oceananigans
using Oceananigans.Fields
using Oceananigans.AbstractOperations: volume

saved_output_prefix = "horizontal_convection"
saved_output_filename = saved_output_prefix * ".jld2"

## Open the file with our data
file = jldopen(saved_output_filename)

κ = file["closure/κ/b"]

s_timeseries = FieldTimeSeries(saved_output_filename, "s")
b_timeseries = FieldTimeSeries(saved_output_filename, "b")
ζ_timeseries = FieldTimeSeries(saved_output_filename, "ζ")

times = b_timeseries.times

## Coordinate arrays
xs, ys, zs = nodes(s_timeseries[1])
xb, yb, zb = nodes(b_timeseries[1])
xζ, yζ, zζ = nodes(ζ_timeseries[1])
nothing # hide

# Now we're ready to animate.

@info "Making an animation from saved data..."

anim = @animate for i in 1:length(times)

    ## Load fields from `FieldTimeSeries` and compute χ
    t = times[i]
    
    s_snapshot = interior(s_timeseries[i])[:, 1, :]
    ζ_snapshot = interior(ζ_timeseries[i])[:, 1, :]
    
    b = b_timeseries[i]
    χ = ComputedField(κ * (∂x(b)^2 + ∂z(b)^2))
    compute!(χ)
    
    b_snapshot = interior(b)[:, 1, :]
    χ_snapshot = interior(χ)[:, 1, :]
    
    ## determine colorbar limits and contour levels
    slim = 0.6
    slevels = vcat(range(0, stop=slim, length=31), [slim])

    blim = 0.6
    blevels = vcat([-1], range(-blim, stop=blim, length=51), [1])
    
    ζlim = 9
    ζlevels = range(-ζlim, stop=ζlim, length=41)

    χlim = 0.025
    χlevels = range(0, stop=χlim, length=41)

    @info @sprintf("Drawing frame %d:", i)

    kwargs = (      xlims = (-Lx/2, Lx/2),
                    ylims = (-H, 0),
                   xlabel = "x / H",
                   ylabel = "z / H",
              aspectratio = 1,
                linewidth = 0)

    s_plot = contourf(xs, zs, s_snapshot';
                      clims = (0, slim), levels = slevels,
                      color = :speed, kwargs...)
    s_title = @sprintf("speed √[(u²+w²)/(b⋆H)] @ t=%1.2f", t)
    
    b_plot = contourf(xb, zb, b_snapshot';
                      clims = (-blim, blim), levels = blevels,
                      color = :thermal, kwargs...)
    b_title = @sprintf("buoyancy, b/b⋆ @ t=%1.2f", t)
    
    ζ_plot = contourf(xζ, zζ, clamp.(ζ_snapshot', -ζlim, ζlim);
                      clims=(-ζlim, ζlim), levels = ζlevels,
                      color = :balance, kwargs...)
    ζ_title = @sprintf("vorticity, (∂u/∂z - ∂w/∂x) √(H/b⋆) @ t=%1.2f", t)
    
    χ_plot = contourf(xs, zs, χ_snapshot';
                      clims = (0, χlim), levels = χlevels,
                      color = :dense, kwargs...)
    χ_title = @sprintf("buoyancy dissipation, κ|∇b|² √(H/b⋆⁵) @ t=%1.2f", t)
    
    plot(s_plot, b_plot, ζ_plot, χ_plot,
           size = (700, 1200),
           link = :x,
         layout = Plots.grid(4, 1),
          title = [s_title b_title ζ_title χ_title])
end

mp4(anim, "horizontal_convection.mp4", fps = 16) # hide

# At higher Rayleigh numbers the flow becomes much more vigorous. See, for example, an animation
# of the voricity of the fluid at ``Ra = 10^{12}`` on [vimeo](https://vimeo.com/573730711). 

# ### The Nusselt number
#
# Often we are interested on how much the flow enhances mixing. This is quantified by the
# Nusselt number, which measures how much the flow enhances mixing compared if only diffusion
# was in operation. The Nusselt number is given by
#
# ```math
# Nu = \frac{\langle \chi \rangle}{\langle \chi_{\rm diff} \rangle} \, ,
# ```
#
# where angle brackets above denote both a volume and time average and  ``\chi_{\rm diff}`` is
# the buoyancy dissipation that we get without any flow, i.e., the buoyancy dissipation associated
# with the buoyancy distribution that satisfies
#
# ```math
# \kappa \nabla^2 b_{\rm diff} = 0 \, ,
# ```
#
# with the same boundary conditions same as our setup. In this case we can readily find that
#
# ```math
# b_{\rm diff}(x, z) = b_s(x) \frac{\cosh \left [2 \pi (H + z) / L_x \right ]}{\cosh(2 \pi H / L_x)} \, ,
# ```
# which implies ``\langle \chi_{\rm diff} \rangle = \kappa b_*^2 \pi \tanh(2 \pi Η /Lx)``.
#
# We use the loaded `FieldTimeSeries` to compute the Nusselt number from buoyancy and the volume
# average kinetic energy of the fluid.
#
# First we compute the diffusive buoyancy dissipation, ``\chi_{\rm diff}`` (which is just a
# scalar):

H  = file["grid/Lz"]
Lx = file["grid/Lx"]
κ  = file["closure/κ/b"]

χ_diff = κ * b★^2 * π * tanh(2π * H / Lx)
nothing # hide

# We then create two `ReducedField`s to store the volume integrals of the kinetic energy density
# and the buoyancy dissipation. We need the `grid` to do so; the `grid` can be recoverd from
# any `FieldTimeSeries`, e.g.,

grid = b_timeseries.grid

∫ⱽ_s² = ReducedField(Nothing, Nothing, Nothing, CPU(), grid, dims=(1, 2, 3))
∫ⱽ_mod²_∇b = ReducedField(Nothing, Nothing, Nothing, CPU(), grid, dims=(1, 2, 3))

# We recover the time from the saved `FieldTimeSeries` and construct two empty arrays to store
# the volume-averaged kinetic energy and the instantaneous Nusselt number,

t = b_timeseries.times

kinetic_energy, Nu = zeros(length(t)), zeros(length(t))
nothing # hide

# Now we can loop over the fields in the `FieldTimeSeries`, compute `KineticEnergy` and `Nu`,
# and plot.

for i = 1:length(t)
    s = s_timeseries[i]
    sum!(∫ⱽ_s², s^2 * volume)
    kinetic_energy[i] = 0.5 * ∫ⱽ_s²[1, 1, 1]  / (Lx * H)
    
    b = b_timeseries[i]
    sum!(∫ⱽ_mod²_∇b, (∂x(b)^2 + ∂z(b)^2) * volume)
    Nu[i] = (κ *  ∫ⱽ_mod²_∇b[1, 1, 1]) / χ_diff
end

p1 = plot(t, kinetic_energy,
          xlabel = "time",
          ylabel = "KE / (b⋆H)",
       linewidth = 3,
          legend = :none)

p2 = plot(t, Nu,
          xlabel = "time",
          ylabel = "Nu",
       linewidth = 3,
          legend = :none)

plot(p1, p2, layout = Plots.grid(2, 1))<|MERGE_RESOLUTION|>--- conflicted
+++ resolved
@@ -35,17 +35,10 @@
 Nx, Nz = 128, 64 # horizontal, vertical resolution
 
 grid = RectilinearGrid(size = (Nx, Nz),
-<<<<<<< HEAD
-                                 x = (-Lx/2, Lx/2),
-                                 z = (-H, 0),
-                              halo = (3, 3),
-                          topology = (Bounded, Flat, Bounded))
-=======
                           x = (-Lx/2, Lx/2),
                           z = (-H, 0),
                        halo = (3, 3),
                    topology = (Bounded, Flat, Bounded))
->>>>>>> 5573f7ca
 
 # ### Boundary conditions
 #
