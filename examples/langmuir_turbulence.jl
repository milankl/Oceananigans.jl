--- conflicted
+++ resolved
@@ -179,13 +179,6 @@
 # maximum absolute value of ``u, v, w`` and the current wall clock time.
 
 using Printf
-<<<<<<< HEAD
-=======
-
-umax = FieldMaximum(abs, model.velocities.u)
-vmax = FieldMaximum(abs, model.velocities.v)
-wmax = FieldMaximum(abs, model.velocities.w)
->>>>>>> 16aa814b
 
 wall_clock = time_ns()
 
