--- conflicted
+++ resolved
@@ -56,11 +56,7 @@
 grid = RectilinearGrid(size = (32, 32, Nz), 
                                           x = (0, 64),
                                           y = (0, 64),
-<<<<<<< HEAD
-                                          z = hyperbolically_spaced_faces)
-=======
-                                          z_faces = z_faces)
->>>>>>> 057e25ce
+                                          z = z_faces)
 
 # We plot vertical spacing versus depth to inspect the prescribed grid stretching:
 
